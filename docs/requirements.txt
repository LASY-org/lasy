# install this from the source root (!) directory like this:
#   python -m pip install --upgrade -r docs/requirements.txt
-e .
matplotlib
<<<<<<< HEAD
numpydoc
jupyter
=======
>>>>>>> ed3946a7
nbsphinx
numpydoc
pydata-sphinx-theme
sphinx-design
sphinx-gallery<|MERGE_RESOLUTION|>--- conflicted
+++ resolved
@@ -2,11 +2,7 @@
 #   python -m pip install --upgrade -r docs/requirements.txt
 -e .
 matplotlib
-<<<<<<< HEAD
-numpydoc
 jupyter
-=======
->>>>>>> ed3946a7
 nbsphinx
 numpydoc
 pydata-sphinx-theme
