--- conflicted
+++ resolved
@@ -13,12 +13,8 @@
     packages=find_packages('.'),
     description='LAser pulse manipulation made eaSY',
     install_requires=install_requires,
-<<<<<<< HEAD
-    tests_require=["pytest", "openpmd_viewer"],
-=======
     tests_require=tests_require,
     extras_require = {
         'tests': tests_require,
     },
->>>>>>> 0f820f55
 )