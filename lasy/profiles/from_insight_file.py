--- conflicted
+++ resolved
@@ -49,15 +49,9 @@
             omega0 = omega_array[np.abs(field_onaxis).argmax()]
         elif omega0 == "barycenter":
             # or "center of mass" frequency
-<<<<<<< HEAD
             omega0 = np.average(omega_array, weights=np.abs(field_onaxis)**2)
         else:
             assert( type(omega0)==float )
-=======
-            omega0 = np.average(omega_array, weights=np.abs(env) ** 2)
-        else:
-            assert type(omega) == float
->>>>>>> 2d31bbaf
 
         # check the complex field convention and correct if needed
         if omega0 < 0:
