import numpy as np
from scipy.special.orthogonal import hermite
from math import factorial
from .transverse_profile import TransverseProfile


class HermiteGaussianTransverseProfile(TransverseProfile):
    """
    Derived class for an analytic profile of a high-order Gaussian
    laser pulse expressed in the Hermite-Gaussian formalism.

    More precisely, the transverse envelope
    (to be used in the :class:CombinedLongitudinalTransverseLaser class)
    corresponds to:

<<<<<<< HEAD
        .. math::
            \\mathcal{T}(x, y) =
            H_{n_x}\\left ( \\frac{\\sqrt{2} x}{w_0}\\right )\\,
            H_{n_y}\\left ( \\frac{\\sqrt{2} y}{w_0}\\right )\\,
            \\exp\\left( -\\frac{x^2+y^2}{w_0^2} \\right)
=======
    .. math::
        \\mathcal{T}(x, y) =
        \\sqrt{\frac{2}{\\pi}} \\sqrt{\frac{1}{2^{n} n! w_0}}\\,
        \\sqrt{\frac{1}{2^{n} n! w_0}}\\,
        H_{n_x}\\left ( \\frac{\\sqrt{2} x}{w_0}\\right )\\,
        H_{n_y}\\left ( \\frac{\\sqrt{2} y}{w_0}\\right )\\,
        \\exp\\left( -\\frac{x^2+y^2}{w_0^2} \\right)
>>>>>>> 7571028f

    where  :math:`H_{n}` is the Hermite polynomial of order :math:`n`.

    Parameters
    ----------
    w0 : float (in meter)
        The waist of the laser pulse, i.e. :math:`w_0` in the above formula.
    n_x : int (dimensionless)
        The order of hermite polynomial in the x direction
    n_y : int (dimensionless)
        The order of hermite polynomial in the y direction
    """

    def __init__(self, w0, n_x, n_y):
        super().__init__()
        self.w0 = w0
        self.n_x = n_x
        self.n_y = n_y

    def _evaluate(self, x, y):
        """
        Returns the transverse envelope

        Parameters
        ----------
        x, y: ndarrays of floats
            Define points on which to evaluate the envelope
            These arrays need to all have the same shape.

        Returns
        -------
        envelope: ndarray of complex numbers
            Contains the value of the envelope at the specified points
            This array has the same shape as the arrays x, y
        """
        envelope = (
            np.sqrt(2 / np.pi)
            * np.sqrt(1 / (2 ** (self.n_x) * factorial(self.n_x) * self.w0))
            * np.sqrt(1 / (2 ** (self.n_y) * factorial(self.n_y) * self.w0))
            * hermite(self.n_x)(np.sqrt(2) * x / self.w0)
            * hermite(self.n_y)(np.sqrt(2) * y / self.w0)
            * np.exp(-(x**2 + y**2) / self.w0**2)
        )

        return envelope<|MERGE_RESOLUTION|>--- conflicted
+++ resolved
@@ -1,5 +1,6 @@
 import numpy as np
 from scipy.special.orthogonal import hermite
+from math import factorial
 from math import factorial
 from .transverse_profile import TransverseProfile
 
@@ -13,13 +14,6 @@
     (to be used in the :class:CombinedLongitudinalTransverseLaser class)
     corresponds to:
 
-<<<<<<< HEAD
-        .. math::
-            \\mathcal{T}(x, y) =
-            H_{n_x}\\left ( \\frac{\\sqrt{2} x}{w_0}\\right )\\,
-            H_{n_y}\\left ( \\frac{\\sqrt{2} y}{w_0}\\right )\\,
-            \\exp\\left( -\\frac{x^2+y^2}{w_0^2} \\right)
-=======
     .. math::
         \\mathcal{T}(x, y) =
         \\sqrt{\frac{2}{\\pi}} \\sqrt{\frac{1}{2^{n} n! w_0}}\\,
@@ -27,7 +21,6 @@
         H_{n_x}\\left ( \\frac{\\sqrt{2} x}{w_0}\\right )\\,
         H_{n_y}\\left ( \\frac{\\sqrt{2} y}{w_0}\\right )\\,
         \\exp\\left( -\\frac{x^2+y^2}{w_0^2} \\right)
->>>>>>> 7571028f
 
     where  :math:`H_{n}` is the Hermite polynomial of order :math:`n`.
 
