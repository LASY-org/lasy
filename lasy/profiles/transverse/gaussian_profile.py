import numpy as np

from .transverse_profile import TransverseProfile


class GaussianTransverseProfile(TransverseProfile):
    r"""
    Derived class for the analytic profile of a Gaussian laser pulse.

    More precisely, at focus (``z_foc=0``), the transverse envelope
    (to be used in the :class:CombinedLongitudinalTransverseLaser class)
    corresponds to:

    .. math::

        \mathcal{T}(x, y) = \exp\left( -\frac{x^2 + y^2}{w_0^2} \right)

    Parameters
    ----------
    w0 : float (in meter)
        The waist of the laser pulse, i.e. :math:`w_0` in the above formula.

<<<<<<< HEAD
    wavelength : float (in meter)
        The main laser wavelength :math:`\lambda_0` of the laser.

=======
>>>>>>> a7113e6e
    z_foc : float (in meter), optional
        Position of the focal plane. (The laser pulse is initialized at
        ``z=0``.)

<<<<<<< HEAD
    Warnings
    --------
    In order to initialize the pulse out of focus, you can either:
=======
    wavelength : float (in meter), optional
        The main laser wavelength :math:`\\lambda_0` of the laser.
        (Only needed if `z_foc` is different than 0.)

    .. warning::
>>>>>>> a7113e6e

    - Use a non-zero ``z_foc``
    - Use ``z_foc=0`` (i.e. initialize the pulse at focus) and then call
      ``laser.propagate(-z_foc)``

    Both methods are in principle equivalent, but note that the first
    method uses the paraxial approximation, while the second method does
    not make this approximation.
    """

    def __init__(self, w0, wavelength=None, z_foc=0):
        super().__init__()
        self.w0 = w0
        if z_foc == 0:
            self.z_foc_over_zr = 0
        else:
            assert (
                wavelength is not None
            ), "You need to pass the wavelength, when `z_foc` is non-zero."
            self.z_foc_over_zr = z_foc * wavelength / (np.pi * w0**2)

    def _evaluate(self, x, y):
        """
        Return the transverse envelope.

        Parameters
        ----------
        x, y : ndarrays of floats
            Define points on which to evaluate the envelope
            These arrays need to all have the same shape.

        Returns
        -------
        envelope : ndarray of complex numbers
            Contains the value of the envelope at the specified points
            This array has the same shape as the arrays x, y
        """
        # Term for wavefront curvature + Gouy phase
        diffract_factor = 1.0 - 1j * self.z_foc_over_zr
        # Calculate the argument of the complex exponential
        exp_argument = -(x**2 + y**2) / (self.w0**2 * diffract_factor)
        # Get the transverse profile
        envelope = np.exp(exp_argument) / diffract_factor

        return envelope<|MERGE_RESOLUTION|>--- conflicted
+++ resolved
@@ -20,27 +20,17 @@
     w0 : float (in meter)
         The waist of the laser pulse, i.e. :math:`w_0` in the above formula.
 
-<<<<<<< HEAD
     wavelength : float (in meter)
         The main laser wavelength :math:`\lambda_0` of the laser.
+        (Only needed if ``z_foc`` is different than 0.)
 
-=======
->>>>>>> a7113e6e
     z_foc : float (in meter), optional
         Position of the focal plane. (The laser pulse is initialized at
         ``z=0``.)
 
-<<<<<<< HEAD
     Warnings
     --------
     In order to initialize the pulse out of focus, you can either:
-=======
-    wavelength : float (in meter), optional
-        The main laser wavelength :math:`\\lambda_0` of the laser.
-        (Only needed if `z_foc` is different than 0.)
-
-    .. warning::
->>>>>>> a7113e6e
 
     - Use a non-zero ``z_foc``
     - Use ``z_foc=0`` (i.e. initialize the pulse at focus) and then call
