import numpy as np


class TransverseProfile(object):
    """
    Base class for all transverse profiles.

    Any new transverse profile should inherit from this class, and define its own
    `evaluate` method, using the same signature as the method below.
    """

    def __init__(self):
<<<<<<< HEAD
        """Initialize the transverse profile."""
        pass
=======
        """
        Initialize the transverse profile.

        Here we initialise x and y spatial offsets as placeholders
        """
        self.x_offset = 0
        self.y_offset = 0
>>>>>>> c7130314

    def _evaluate(self, x, y):
        """
        Return the transverse envelope.

        Parameters
        ----------
        x, y: ndarrays of floats
            Define points on which to evaluate the envelope
            These arrays need to all have the same shape.

        Returns
        -------
        envelope: ndarray of complex numbers
            Contains the value of the envelope at the specified points
            This array has the same shape as the arrays x, y
        """
        # The base class only defines dummy fields
        # (This should be replaced by any class that inherits from this one.)
        return np.zeros(x.shape, dtype="complex128")

    def evaluate(self, x, y):
        """
        Returns the transverse envelope modified by any spatial offsets.
        This is the public facing evaluate method, it calls the _evaluate function of the derived class.

        Parameters
        ----------
        x, y: ndarrays of floats
            Define points on which to evaluate the envelope
            These arrays need to all have the same shape.

        Returns
        -------
        envelope: ndarray of complex numbers
            Contains the value of the envelope at the specified points
            This array has the same shape as the arrays x, y
        """

        return self._evaluate(x + self.x_offset, y + self.y_offset)

    def set_offset(self, x_offset, y_offset):
        """
        Populates the x and y spatial offsets of the profile
        The profile will be shifted by these according to
        x+x_offset and y+y_offset prior to execution of
        _evaluate


        Parameters
        ----------
        x_offset, y_offset: floats (m)
            Define spatial offsets to the beam. That is, how much
            to shift the beam by transversely

        """

        self.x_offset = x_offset
        self.y_offset = y_offset

        return self<|MERGE_RESOLUTION|>--- conflicted
+++ resolved
@@ -10,10 +10,6 @@
     """
 
     def __init__(self):
-<<<<<<< HEAD
-        """Initialize the transverse profile."""
-        pass
-=======
         """
         Initialize the transverse profile.
 
@@ -21,7 +17,6 @@
         """
         self.x_offset = 0
         self.y_offset = 0
->>>>>>> c7130314
 
     def _evaluate(self, x, y):
         """
