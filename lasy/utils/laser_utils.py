import numpy as np
from axiprop.containers import ScalarFieldEnvelope
from axiprop.lib import PropagatorFFT2, PropagatorResampling
from scipy.constants import c, e, epsilon_0, m_e
from scipy.interpolate import interp1d
from scipy.signal import hilbert

from .grid import Grid


def compute_laser_energy(dim, grid):
    """
    Compute the total laser energy that corresponds to the current envelope data.

    This is used mainly for normalization purposes.

    Parameters
    ----------
    dim : string
        Dimensionality of the array. Options are:

        - 'xyt': The laser pulse is represented on a 3D grid:
                 Cartesian (x,y) transversely, and temporal (t) longitudinally.
        - 'rt' : The laser pulse is represented on a 2D grid:
                 Cylindrical (r) transversely, and temporal (t) longitudinally.

    grid : a Grid object.
        It contains an ndarray (V/m) with
        the value of the envelope field and the associated metadata
        that defines the points at which the laser is defined.

    Returns
    -------
    energy: float (in Joules)
    """
    # This uses the following volume integral:
    # $E_{laser} = \int dV \;\frac{\epsilon_0}{2} | E_{env} |^2$
    # which assumes that we can average over the oscilations at the
    # specified laser wavelength.
    # This probably needs to be generalized for few-cycle laser pulses.

    envelope = grid.get_temporal_field()

    dV = get_grid_cell_volume(grid, dim)

    if dim == "xyt":
        energy = ((dV * epsilon_0) * abs(envelope) ** 2).sum()
    else:  # dim == "rt":
        energy = (
            dV[np.newaxis, :, np.newaxis] * epsilon_0 * abs(envelope[:, :, :]) ** 2
        ).sum()

    if grid.is_envelope:
        energy *= 0.5

    return energy


def normalize_energy(dim, energy, grid):
    """
    Normalize energy of the laser pulse contained in grid.

    Parameters
    ----------
    dim : string
        Dimensionality of the array. Options are:

        - 'xyt': The laser pulse is represented on a 3D grid:
                 Cartesian (x,y) transversely, and temporal (t) longitudinally.
        - 'rt' : The laser pulse is represented on a 2D grid:
                 Cylindrical (r) transversely, and temporal (t) longitudinally.

    energy : scalar (J)
        Energy of the laser pulse after normalization.

    grid: a Grid object
        Contains value of the laser envelope and metadata.
    """
    if energy is None:
        return

    current_energy = compute_laser_energy(dim, grid)
    if current_energy == 0.0:
        print("Field is zero everywhere, normalization will be skipped")
    else:
        norm_factor = (energy / current_energy) ** 0.5
        field = grid.get_temporal_field()
        field *= norm_factor
        grid.set_temporal_field(field)


def normalize_peak_field_amplitude(amplitude, grid):
    """
    Normalize energy of the laser pulse contained in grid.

    Parameters
    ----------
    amplitude : scalar (V/m)
        Peak field amplitude of the laser pulse after normalization.

    grid : a Grid object
        Contains value of the laser envelope and metadata.
    """
    if amplitude is not None:
        field = grid.get_temporal_field()
        field_max = np.abs(field).max()
        if field_max == 0.0:
            print("Field is zero everywhere, normalization will be skipped")
        else:
            field *= amplitude / field_max
            grid.set_temporal_field(field)


def normalize_peak_intensity(peak_intensity, grid):
    """
    Normalize energy of the laser pulse contained in grid.

    Parameters
    ----------
    peak_intensity : scalar (W/m^2)
        Peak field amplitude of the laser pulse after normalization.

    grid : a Grid object
        Contains value of the laser envelope and metadata.
    """
    if peak_intensity is not None:
        field = grid.get_temporal_field()
        intensity = np.abs(epsilon_0 * field**2 / 2 * c)
        input_peak_intensity = intensity.max()
        if input_peak_intensity == 0.0:
            print("Field is zero everywhere, normalization will be skipped")
        else:
            grid.set_temporal_field(np.sqrt(peak_intensity / input_peak_intensity))


def get_full_field(laser, theta=0, slice=0, slice_axis="x", Nt=None):
    """
    Reconstruct the laser pulse with carrier frequency on the default grid.

    Parameters
    ----------
    theta : float (rad) (optional)
        Azimuthal angle
    slice : float (optional)
        Normalised position of the slice from -0.5 to 0.5.
    Nt: int (optional)
        Number of time points on which field should be sampled. If is None,
        the orignal time grid is used, otherwise field is interpolated on a
        new grid.

    Returns
    -------
        Et : ndarray (V/m)
            The reconstructed field, with shape (Nr, Nt) (for `rt`)
            or (Nx, Nt) (for `xyt`).
        extent : ndarray (Tmin, Tmax, Xmin, Xmax)
            Physical extent of the reconstructed field.
    """
    omega0 = laser.profile.omega0
    env = laser.grid.get_temporal_field()
    time_axis = laser.grid.axes[-1]

    # If the field is not an envelope, it is a full field, so no
    # reason to recompute the full field.
    assert laser.grid.is_envelope

    if laser.dim == "rt":
        azimuthal_phase = np.exp(-1j * laser.grid.azimuthal_modes * theta)
        env_upper = env * azimuthal_phase[:, None, None]
        env_upper = env_upper.sum(0)
        azimuthal_phase = np.exp(1j * laser.grid.azimuthal_modes * theta)
        env_lower = env * azimuthal_phase[:, None, None]
        env_lower = env_lower.sum(0)
        env = np.vstack((env_lower[::-1][:-1], env_upper))
    elif slice_axis == "x":
        Nx_middle = env.shape[0] // 2 - 1
        Nx_slice = int((1 + slice) * Nx_middle)
        env = env[Nx_slice, :]
    elif slice_axis == "y":
        Ny_middle = env.shape[1] // 2 - 1
        Ny_slice = int((1 + slice) * Ny_middle)
        env = env[:, Ny_slice, :]
    else:
        return None

    if Nt is not None:
        Nr = env.shape[0]
        time_axis_new = np.linspace(laser.grid.lo[-1], laser.grid.hi[-1], Nt)
        env_new = np.zeros((Nr, Nt), dtype=env.dtype)

        for ir in range(Nr):
            interp_fu_abs = interp1d(time_axis, np.abs(env[ir]))
            slice_abs = interp_fu_abs(time_axis_new)
            interp_fu_angl = interp1d(time_axis, np.unwrap(np.angle(env[ir])))
            slice_angl = interp_fu_angl(time_axis_new)
            env_new[ir] = slice_abs * np.exp(1j * slice_angl)

        time_axis = time_axis_new
        env = env_new

    env *= np.exp(-1j * omega0 * time_axis[None, :])
    env = np.real(env)

    if laser.dim == "rt":
        ext = np.array(
            [
                laser.grid.lo[-1],
                laser.grid.hi[-1],
                -laser.grid.hi[0],
                laser.grid.hi[0],
            ]
        )
    else:
        ext = np.array(
            [
                laser.grid.lo[-1],
                laser.grid.hi[-1],
                laser.grid.lo[0],
                laser.grid.hi[0],
            ]
        )

    return env, ext


def get_spectrum(grid, dim, range=None, bins=20, omega0=None, method="sum"):
    r"""
    Get the frequency spectrum of an envelope or electric field.

    The spectrum can be calculated in three different ways, depending on the
    `method` specified by the user:

    Initially, the spectrum is calculated as the Fourier transform of the
    electric field :math:`E(t)`.

    ..math::
        \int E(t) e^{-i \omega t} dt

    neglecting the negative frequencies. If ``method=="raw"``, no further
    processing is done and the returned spectrum is a complex array with the
    same transverse dimensions as the input grid. The units are
    :math:`\mathrm{V / Hz}`.

    For the other methods, the spectral energy density is calculated as

    ..math::
        \frac{\epsilon_0 c}{2\pi} |\int E(t) e^{-i \omega t} dt| ^ 2

    If ``method=="on_axis"``, a 1D real array with on-axis value of the
    equation above is returned. The units are :math:`\mathrm{J / (rad Hz m^2)}`.

    Otherwise, if ``method=="sum"`` (default), the transverse integral of the
    spectral energy density is calculated:

    ..math::
        \frac{\epsilon_0 c}{2\pi} \int |\int E(t) e^{-i \omega t} dt| ^ 2 dx dy

    The units of this array are :math:`\mathrm{J / (rad Hz)}`

    Parameters
    ----------
    grid : a Grid object.
        It contains an ndarray with the field data from which the
        spectrum is computed, and the associated metadata. The last axis must
        be the longitudinal dimension.

    dim : string (optional)
        Dimensionality of the array. Options are:

        - 'xyt': The laser pulse is represented on a 3D grid:
                 Cartesian (x,y) transversely, and temporal (t) longitudinally.
        - 'rt' : The laser pulse is represented on a 2D grid:
                 Cylindrical (r) transversely, and temporal (t) longitudinally.

    range : list of float (optional)
        List of two values indicating the minimum and maximum frequency of the
        spectrum. If provided, only the FFT spectrum within this range
        will be returned using interpolation.

    bins : int (optional)
        Number of bins into which to interpolate the spectrum if a `range`
        is given.

    omega0 : scalar (optional)
        Angular frequency at which the envelope is defined.
        Only used if grid.is_envelope is True.

    method : {'sum', 'on_axis', 'raw'} (optional)
        Determines the type of spectrum that is returned as described above.
        By default 'sum'.

    Returns
    -------
    spectrum : ndarray
        Array with the spectrum (units and array type depend on ``method``).

    omega : ndarray
        Array with the angular frequencies of the spectrum.
    """
    # Get the frequencies of the fft output.
    freq = np.fft.fftfreq(grid.shape[-1], d=(grid.axes[-1][1] - grid.axes[-1][0]))
    omega = 2 * np.pi * freq

    # Get on axis or full field.
    field = grid.get_temporal_field()
    if method == "on_axis":
        if dim == "xyt":
            nx, ny, _ = field.shape
            field = field[nx // 2, ny // 2]
        else:
            field = field[0, 0]

    # Get spectrum.
    if grid.is_envelope:
        # Assume that the FFT of the envelope and the FFT of the complex
        # conjugate of the envelope do not overlap. Then we only need
        # one of them.
        assert omega0 is not None
        spectrum = 0.5 * np.fft.fft(field) * grid.dx[-1]
        omega = omega0 - omega
        # Sort frequency array (and the spectrum accordingly).
        i_sort = np.argsort(omega)
        omega = omega[i_sort]
        spectrum = spectrum[..., i_sort]
        # Keep only positive frequencies.
        i_keep = omega >= 0
        omega = omega[i_keep]
        spectrum = spectrum[..., i_keep]
    else:
        spectrum = np.fft.fft(field) * grid.dx[-1]
        # Keep only positive frequencies.
        i_keep = spectrum.shape[-1] // 2
        omega = omega[:i_keep]
        spectrum = spectrum[..., :i_keep]

    # Convert to spectral energy density (J/(m^2 rad Hz)).
    if method != "raw":
        spectrum = np.abs(spectrum) ** 2 * epsilon_0 * c / np.pi

    # Integrate transversely.
    if method == "sum":
        dV = get_grid_cell_volume(grid, dim)
        dz = grid.dx[-1] * c
        if dim == "xyt":
            spectrum = np.sum(spectrum * dV / dz, axis=(0, 1))
        else:
            spectrum = np.sum(spectrum[0] * dV[:, np.newaxis] / dz, axis=0)

    # If the user specified a frequency range, interpolate into it.
    if method in ["sum", "on_axis"] and range is not None:
        omega_interp = np.linspace(*range, bins)
        spectrum = np.interp(omega_interp, omega, spectrum)
        omega = omega_interp

    return spectrum, omega


def get_frequency(
    grid,
    dim=None,
    is_hilbert=False,
    omega0=None,
    phase_unwrap_nd=False,
    lower_bound=0.2,
    upper_bound=5.0,
):
    """
    Get the local and average frequency of a signal, either electric field or envelope.

    Parameters
    ----------
    grid : a Grid object.
        It contains a ndarrays with the field data from which the
        frequency is computed, and the associated metadata. The last axis must
        be the longitudinal dimension.
        Can be the full electric field or the envelope.

    dim : string (optional)
        Dimensionality of the array.
        Options are:

        - 'xyt': The laser pulse is represented on a 3D grid:
                 Cartesian (x,y) transversely, and temporal (t) longitudinally.
        - 'rt' : The laser pulse is represented on a 2D grid:
                 Cylindrical (r) transversely, and temporal (t) longitudinally.

    is_hilbert : boolean (optional)
        If True, the field argument is assumed to be a Hilbert transform, and
        is used through the computation. Otherwise, the Hilbert transform is
        calculated in the function.

    omega0 : scalar
        Angular frequency at which the envelope is defined.
        Only used if grid.is_envelope is True.

    phase_unwrap_nd : boolean (optional)
        If True, the phase unwrapping is n-dimensional (2- or 3-D depending on dim).
        If False, the phase unwrapping is done in t, treating each transverse cell
        separately. This should be less accurate but faster.
        If set to True, scikit-image must be installed.

    lower_bound : scalar (optional)
        Relative lower bound for the local frequency
        Frequencies lower than lower_bound * central_omega are cut
        to lower_bound * central_omega.

    upper_bound : scalar (optional)
        Relative upper bound for the local frequency
        Frequencies larger than upper_bound * central_omega are cut
        to upper_bound * central_omega.

    Returns
    -------
    omega : nd array of doubles
        local angular frequency.

    central_omega : scalar
        Central angular frequency (averaged omega, weighted by the local
        envelope amplitude).
    """
    field = grid.get_temporal_field()

    # Assumes t is last dimension!
    if grid.is_envelope:
        assert omega0 is not None
        phase = np.unwrap(np.angle(field))
        omega = omega0 + np.gradient(-phase, grid.axes[-1], axis=-1, edge_order=2)
        central_omega = np.average(omega, weights=np.abs(field))
    else:
        assert dim in ["xyt", "rt"]
        if dim == "xyt" and phase_unwrap_nd:
            print("WARNING: using 3D phase unwrapping, this can be expensive")

        h = field if is_hilbert else hilbert_transform(grid)
        h = np.squeeze(field)
        if phase_unwrap_nd:
            try:
                from skimage.restoration import unwrap_phase

                skimage_installed = True
            except ImportError:
                skimage_installed = False
            assert skimage_installed, (
                "scikit-image must be install for nd phase unwrapping.",
                "Please install scikit-image or use phase_unwrap_nd=False.",
            )
            phase = unwrap_phase(np.angle(h))
        else:
            phase = np.unwrap(np.angle(h))
        omega = np.gradient(-phase, grid.axes[-1], axis=-1, edge_order=2)

        if dim == "xyt":
            weights = np.abs(h)
        else:
            r = grid.axes[0].reshape((grid.axes[0].size, 1))
            weights = r * np.abs(h)
        central_omega = np.average(omega, weights=weights)

    # Filter out too small frequencies
    omega = np.maximum(omega, lower_bound * central_omega)
    # Filter out too large frequencies
    omega = np.minimum(omega, upper_bound * central_omega)

    return omega, central_omega


def get_duration(grid, dim):
    """Get duration of the intensity of the envelope, measured as RMS.

    Parameters
    ----------
    grid : Grid
        The grid with the envelope to analyze.
    dim : str
        Dimensionality of the grid.

    Returns
    -------
    float
        RMS duration of the envelope intensity in seconds.
    """
    # Calculate weights of each grid cell (amplitude of the field).
    dV = get_grid_cell_volume(grid, dim)
    field = grid.get_temporal_field()
    if dim == "xyt":
        weights = np.abs(field) ** 2 * dV
    else:  # dim == "rt":
        weights = np.abs(field) ** 2 * dV[np.newaxis, :, np.newaxis]
    # project weights to longitudinal axes
    weights = np.sum(weights, axis=(0, 1))
    return weighted_std(grid.axes[-1], weights)


def field_to_vector_potential(grid, omega0):
    """
    Convert envelope from electric field (V/m) to normalized vector potential.

    Parameters
    ----------
    grid : a Grid object.
        Contains the array of the electric field, to be converted to normalized
        vector potential, with corresponding metadata.
        The last axis must be the longitudinal dimension.

    omega0 : scalar
        Angular frequency at which the envelope is defined.

    Returns
    -------
    Normalized vector potential
    """
    # Here, we neglect the time derivative of the envelope of E, the first RHS
    # term in: E = -dA/dt + 1j * omega0 * A where E and A are the field and
    # vector potential envelopes, respectively
    assert grid.is_envelope
    omega, _ = get_frequency(grid, omega0=omega0)
    return -1j * e * grid.get_temporal_field() / (m_e * omega * c)


def vector_potential_to_field(grid, omega0, direct=True):
    """
    Convert envelope from electric field (V/m) to normalized vector potential.

    Parameters
    ----------
    grid : a Grid object.
        Contains the array of the normalized vector potential, to be
        converted to field, with corresponding metadata.
        The last axis must be the longitudinal dimension.

    omega0 : scalar
        Angular frequency at which the envelope is defined.

    direct : boolean (optional)
        If true, the conversion is done directly with derivative of vector
        potential. Otherwise, this is done using the local frequency.

    Returns
    -------
    Envelope of the electric field (V/m).
    """
    assert grid.is_envelope
    field = grid.get_temporal_field()
    if direct:
        A = (
            -np.gradient(field, grid.axes[-1], axis=-1, edge_order=2)
            + 1j * omega0 * field
        )
        return m_e * c / e * A
    else:
        omega, _ = get_frequency(grid, omega0=omega0)
        return 1j * m_e * omega * c * field / e


def field_to_envelope(grid, dim, phase_unwrap_nd=False):
    """Get the complex envelope of a field by applying a Hilbert transform.

    Parameters
    ----------
    grid : Grid
        The field from which to extract the envelope.

    dim : str
        Dimensions of the field. Possible values are `'xyt'` or `'rt'`.

    phase_unwrap_nd : boolean (optional)
        If True, the phase unwrapping is n-dimensional (2- or 3-D depending on dim).
        If False, the phase unwrapping is done in t, treating each transverse cell
        separately. This should be less accurate but faster.
        If set to True, scikit-image must be installed.

    Returns
    -------
    tuple
        A tuple with the envelope array and the central wavelength.
    """
    assert not grid.is_envelope

    field = grid.get_temporal_field()

    # hilbert transform needs inverted time axis.
    field = hilbert_transform(field)

    # Get central wavelength from array
    omg_h, omg0_h = get_frequency(
        grid,
        dim=dim,
        is_hilbert=True,
        phase_unwrap_nd=phase_unwrap_nd,
    )
    field *= np.exp(1j * omg0_h * grid.axes[-1])
    grid.set_is_envelope(True)
    grid.set_temporal_field(field)

    return grid, omg0_h


def hilbert_transform(field):
    """Make a hilbert transform of the grid field.

    Currently the arrays need to be flipped along t (both the input field and
    its transform) to get the imaginary part (and thus the phase) with the
    correct sign.

    Parameters
    ----------
    grid : Grid
        The lasy grid whose field should be transformed.
    """
    return hilbert(field[:, :, ::-1])[:, :, ::-1]


def get_grid_cell_volume(grid, dim):
    """Get the volume of the grid cells.

    Parameters
    ----------
    grid : Grid
        The grid form which to compute the cell volume
    dim : str
        Dimensionality of the grid.

    Returns
    -------
    float or ndarray
        A float with the cell volume (if dim=='xyt') or a numpy array with the
        radial distribution of cell volumes (if dim=='rt').
    """
    dz = grid.dx[-1] * c
    if dim == "xyt":
        dV = grid.dx[0] * grid.dx[1] * dz
    else:  # dim == "rt":
        r = grid.axes[0]
        dr = grid.dx[0]
        # 1D array that computes the volume of radial cells
        dV = np.pi * ((r + 0.5 * dr) ** 2 - (r - 0.5 * dr) ** 2) * dz
    return dV


def weighted_std(values, weights=None):
    """Calculate the weighted standard deviation of the given values.

    Parameters
    ----------
    values: array
        Contains the values to be analyzed

    weights : array
        Contains the weights of the values to analyze

    Returns
    -------
    A float with the value of the standard deviation
    """
    mean_val = np.average(values, weights=weights)
    std = np.sqrt(np.average((values - mean_val) ** 2, weights=weights))
    return std


def create_grid(array, axes, dim, is_envelope=True):
    """Create a lasy grid from a numpy array.

    Parameters
    ----------
    array : ndarray
        The input field array.
    axes : dict
        Dictionary with the information of the array axes.
    dim : {'xyt, 'rt'}
        The dimensionality of the array.

    Returns
    -------
    grid : Grid
        A lasy grid containing the input array.
    """
    # Create grid.
    if dim == "xyt":
        lo = (axes["x"][0], axes["y"][0], axes["t"][0])
        hi = (axes["x"][-1], axes["y"][-1], axes["t"][-1])
        npoints = (axes["x"].size, axes["y"].size, axes["t"].size)
        grid = Grid(dim, lo, hi, npoints, is_envelope=is_envelope)
        assert np.all(grid.axes[0] == axes["x"])
        assert np.all(grid.axes[1] == axes["y"])
        assert np.allclose(grid.axes[2], axes["t"], rtol=1.0e-14)
        grid.set_temporal_field(array)
    else:  # dim == "rt":
        lo = (axes["r"][0], axes["t"][0])
        hi = (axes["r"][-1], axes["t"][-1])
        npoints = (axes["r"].size, axes["t"].size)
        grid = Grid(dim, lo, hi, npoints, n_azimuthal_modes=1, is_envelope=is_envelope)
        assert np.all(grid.axes[0] == axes["r"])
        assert np.allclose(grid.axes[1], axes["t"], rtol=1.0e-14)
        grid.set_temporal_field(array)
    return grid


def export_to_z(dim, grid, omega0, z_axis=None, z0=0.0, t0=0.0, backend="NP"):
    """
    Export laser pulse to spatial domain from temporal domain (internal LASY representation).

    Parameters
    ----------
    dim : string
        Dimensionality of the array. Options are:
        - 'xyt': The laser pulse is represented on a 3D grid:
                 Cartesian (x,y) transversely, and temporal (t) longitudinally.
        - 'rt' : The laser pulse is represented on a 2D grid:
                 Cylindrical (r) transversely, and temporal (t) longitudinally.

    grid : a Grid object.
        It contains a ndarrays (V/m) with
        the value of the envelope field and the associated metadata
        that defines the points at which the laser is defined.

    omega0 : scalar
        Angular frequency at which the envelope is defined.

    z_axis : 1D ndarray of doubles (optional)
        Spatial `z` axis along which the field should be reconstructed.
        If not provided, `z_axis = c * t_axis` is considered.

    z0 : scalar (optional)
        Position from which the field is produced (emitted).

    t0 : scalar (optional)
        Moment of time at which the field is produced.

    backend : string (optional)
        Backend used by axiprop (see AVAILABLE_BACKENDS in axiprop
        documentation for more information).
    """
    time_axis_indx = -1

    t_axis = grid.axes[time_axis_indx]
    if z_axis is None:
        z_axis = t_axis * c

    FieldAxprp = ScalarFieldEnvelope(omega0 / c, t_axis)

    field = grid.get_temporal_field()

    if dim == "rt":
        # Construct the propagator
        prop = []
        for m in grid.azimuthal_modes:
            prop.append(
                PropagatorResampling(
                    grid.axes[0],
                    FieldAxprp.k_freq,
                    mode=m,
                    backend=backend,
                    verbose=False,
                )
            )

        field_z = np.zeros(
            (field.shape[0], field.shape[1], z_axis.size),
            dtype=field.dtype,
        )

        # Convert the spectral image to the spatial field representation
        for i_m in range(grid.azimuthal_modes.size):
            FieldAxprp.import_field(np.transpose(field[i_m]).copy())

            field_z[i_m] = prop[i_m].t2z(FieldAxprp.Field_ft, z_axis, z0=z0, t0=t0).T

            field_z[i_m] *= np.exp(-1j * (z_axis / c + t0) * omega0)
    else:
        # Construct the propagator
        Nx, Ny, Nt = field.shape
        Lx = grid.hi[0] - grid.lo[0]
        Ly = grid.hi[1] - grid.lo[1]
        prop = PropagatorFFT2(
            (Lx, Nx),
            (Ly, Ny),
            FieldAxprp.k_freq,
            backend=backend,
            verbose=False,
        )
        # Convert the spectral image to the spatial field representation
        FieldAxprp.import_field(np.moveaxis(field, -1, 0).copy())
        field_z = prop.t2z(FieldAxprp.Field_ft, z_axis, z0=z0, t0=t0)
        field_z = np.moveaxis(field_z, 0, -1)
        field_z *= np.exp(-1j * (z_axis / c + t0) * omega0)

    return field_z


def import_from_z(dim, grid, omega0, field_z, z_axis, z0=0.0, t0=0.0, backend="NP"):
    """
    Import laser pulse from spatial domain to temporal domain (internal LASY representation).

    Parameters
    ----------
    dim : string
        Dimensionality of the array. Options are:
        - 'xyt': The laser pulse is represented on a 3D grid:
                 Cartesian (x,y) transversely, and temporal (t) longitudinally.
        - 'rt' : The laser pulse is represented on a 2D grid:
                 Cylindrical (r) transversely, and temporal (t) longitudinally.

    grid : a Grid object.
        It contains an ndarray (V/m) with
        the value of the envelope field and the associated metadata
        that defines the points at which the laser is defined.

    omega0 : scalar
        Angular frequency at which the envelope is defined.

    z_axis : 1D ndarray of doubles
        Spatial `z` axis along which the field should be reconstructed.

    z0 : scalar (optional)
        Position at which the field should be recorded

    t0 : scalar (optional)
        Moment of time at which the field should be recorded

    backend : string (optional)
        Backend used by axiprop (see AVAILABLE_BACKENDS in axiprop
        documentation for more information).
    """
    z_axis_indx = -1
    t_axis = grid.axes[z_axis_indx]
    dz = z_axis[1] - z_axis[0]
    Nz = z_axis.size

    # Transform the field from spatial to wavenumber domain
    field_fft = np.fft.fft(field_z, axis=z_axis_indx, norm="forward")

    # Create the axes for wavenumbers, and for corresponding frequency
    omega = 2 * np.pi * np.fft.fftfreq(Nz, dz / c) + omega0
    k_z = omega / c

    if dim == "rt":
        # Construct the propagator
        prop = []
        for m in grid.azimuthal_modes:
            prop.append(
                PropagatorResampling(
                    grid.axes[0],
                    omega / c,
                    mode=m,
                    backend=backend,
                    verbose=False,
                )
            )

        # Convert the spectral image to the spatial field representation
        field = np.zeros(grid.shape, dtype=np.complex128)
        for i_m in range(grid.azimuthal_modes.size):
            transform_data = np.transpose(field_fft[i_m]).copy()
            transform_data *= np.exp(-1j * z_axis[0] * (k_z[:, None] - omega0 / c))
            field[i_m] = prop[i_m].z2t(transform_data, t_axis, z0=z0, t0=t0).T
            field[i_m] *= np.exp(1j * (z0 / c + t_axis) * omega0)
        grid.set_temporal_field(field)
    else:
        # Construct the propagator
        Nx, Ny, _ = grid.npoints
        Lx = grid.hi[0] - grid.lo[0]
        Ly = grid.hi[1] - grid.lo[1]
        prop = PropagatorFFT2(
            (Lx, Nx),
            (Ly, Ny),
            omega / c,
            backend=backend,
            verbose=False,
        )
        # Convert the spectral image to the spatial field representation
        transform_data = np.moveaxis(field_fft, -1, 0).copy()
        transform_data *= np.exp(-1j * z_axis[0] * (k_z[:, None, None] - omega0 / c))
        field = np.moveaxis(prop.z2t(transform_data, t_axis, z0=z0, t0=t0), 0, -1)
        field *= np.exp(1j * (z0 / c + t_axis) * omega0)
        grid.set_temporal_field(field)


def get_STC(dim, grid, tau, w0, k0):
    """
    Calculate the spatio-temperal coupling factors of the laser.

    Parameters
    ----------
    laser:
    dim : string
        Dimensionality of the array. Options are:
        - 'xyt': The laser pulse is represented on a 3D grid:
                 Cartesian (x,y) transversely, and temporal (t) longitudinally.
        - 'rt' : The laser pulse is represented on a 2D grid:
                 Cylindrical (r) transversely, and temporal (t) longitudinally.

    grid : a Grid object.
        It contains an ndarray (V/m) with
        the value of the envelope field and the associated metadata
        that defines the points at which the laser is defined.

    tau : scalar
        Duration of the laser pulse in s.

    w0 : scalar
        Waist of laser in m.

    k0 : scalar
        Wavenumber of the field
    """
    env = grid.get_temporal_field()
    env_abs = np.abs(env)
    phi_envelop = np.unwrap(np.array(np.arctan2(env.imag, env.real)), axis=2)
    pphi_pz = (np.diff(phi_envelop, axis=2)) / (grid.dx[-1])
    # calculate phi2
    pphi_pz2 = (np.diff(pphi_pz, axis=2)) / (grid.dx[-1])
    temp_chirp = np.sum(pphi_pz2 * env_abs[:, :, : env_abs.shape[2] - 2]) / np.sum(
        env_abs[:, :, : env_abs.shape[2] - 2]
    )
    phi2 = np.max(np.roots([4 * temp_chirp, -4, tau**4 * temp_chirp]))
<<<<<<< HEAD
    #calculate zeta
    if dim == 'rt':
        pphi_pzpr = (np.diff(pphi_pz, axis=1))/ grid.dx[0]
        nu = np.sum(pphi_pzpr * env_abs[:,:env_abs.shape[1]-1,:env_abs.shape[2]-1]) / \
        np.sum(env_abs[:,:env_abs.shape[1]-1,:env_abs.shape[2]-1])
        stc_theta_zeta = 0
        beta = 0
        pft_x=pft_y=0
        stc_theta_beta = 0
    if dim == 'xyt':
        pphi_pzpy = (np.diff(pphi_pz, axis=1))/ grid.dx[1]
        pphi_pzpx = (np.diff(pphi_pz, axis=0))/ grid.dx[0]
        theta = np.arctan2(pphi_pzpy[:env_abs.shape[0]-1,:env_abs.shape[1]-1,:], pphi_pzpx[:env_abs.shape[0]-1,:env_abs.shape[1]-1,:])
        stc_theta_zeta = np.sum(theta * env_abs[:env_abs.shape[0]-1,:env_abs.shape[1]-1,:env_abs.shape[2]-1]) / \
        np.sum(env_abs[:env_abs.shape[0]-1,:env_abs.shape[1]-1,:env_abs.shape[2]-1])
        pphi_pzpr = (pphi_pzpy[:env_abs.shape[0]-1,:env_abs.shape[1]-1,:]**2+pphi_pzpx[::env_abs.shape[0]-1,:env_abs.shape[1]-1,:]**2)**0.5
        nu = np.sum(pphi_pzpr * env_abs[:env_abs.shape[0]-1,:env_abs.shape[1]-1,:env_abs.shape[2]-1]) / \
        np.sum(env_abs[:env_abs.shape[0]-1,:env_abs.shape[1]-1,:env_abs.shape[2]-1])
        #calculate beta
        z_centroids = np.sum(grid.axes[2] * env_abs, axis=2) / np.sum(env_abs, axis=2)
        weight = np.mean(env_abs**2, axis = 2)
        derivative_x = np.gradient(z_centroids,axis=0) / grid.dx[0]
        derivative_y = np.gradient(z_centroids,axis=1) / grid.dx[1]
        pft_x=(np.sum(derivative_x * weight) / np.sum(weight))
        pft_y=(np.sum(derivative_y * weight) / np.sum(weight))
        stc_theta_beta=np.arctan2(pft_y,pft_x)
        beta = (np.sqrt((pft_x**2 + pft_y**2)) -temp_chirp*nu)/ k0

    zeta= np.min(np.roots([4 * nu , -4, nu * w0**2 * tau**2]))
    return [temp_chirp, phi2], [nu, zeta,stc_theta_zeta], [beta, np.sqrt((pft_x**2 + pft_y**2)), stc_theta_beta]
=======
    # calculate zeta
    if dim == "rt":
        pphi_pzpr = (np.diff(pphi_pz, axis=1)) / laser.grid.dx[0]
        nu = np.sum(
            pphi_pzpr * env_abs[:, : env_abs.shape[1] - 1, : env_abs.shape[2] - 1]
        ) / np.sum(env_abs[:, : env_abs.shape[1] - 1, : env_abs.shape[2] - 1])
        stc_theta = 0
        pft = 0
    if dim == "xyt":
        pphi_pzpy = (np.diff(pphi_pz, axis=1)) / laser.grid.dx[1]
        pphi_pzpx = (np.diff(pphi_pz, axis=0)) / laser.grid.dx[0]
        theta = np.arctan2(
            pphi_pzpy[: env_abs.shape[0] - 1, : env_abs.shape[1] - 1, :],
            pphi_pzpx[: env_abs.shape[0] - 1, : env_abs.shape[1] - 1, :],
        )
        stc_theta = np.sum(
            theta
            * env_abs[
                : env_abs.shape[0] - 1, : env_abs.shape[1] - 1, : env_abs.shape[2] - 1
            ]
        ) / np.sum(
            env_abs[
                : env_abs.shape[0] - 1, : env_abs.shape[1] - 1, : env_abs.shape[2] - 1
            ]
        )
        pphi_pzpr = (
            pphi_pzpy[: env_abs.shape[0] - 1, : env_abs.shape[1] - 1, :] ** 2
            + pphi_pzpx[:: env_abs.shape[0] - 1, : env_abs.shape[1] - 1, :] ** 2
        ) ** 0.5
        nu = np.sum(
            pphi_pzpr
            * env_abs[
                : env_abs.shape[0] - 1, : env_abs.shape[1] - 1, : env_abs.shape[2] - 1
            ]
        ) / np.sum(
            env_abs[
                : env_abs.shape[0] - 1, : env_abs.shape[1] - 1, : env_abs.shape[2] - 1
            ]
        )
        # calculate beta
        index_array = np.mgrid[0 : env.shape[0], 0 : env.shape[1], 0 : env.shape[2]][1]
        centroids = np.sum(index_array * env_abs, axis=2) / np.sum(env_abs, axis=2)
        z_centroids = laser.grid.axes[-1][centroids.astype(int)]
        weight = np.mean(env_abs**2, axis=2)
        derivative_x = np.gradient(z_centroids) / laser.grid.dx[0]
        derivative_y = np.gradient(z_centroids) / laser.grid.dx[1]
        k0 = 2 * scc.pi / 0.6e-6
        pft_x = np.sum(derivative_x * weight) / np.sum(weight)
        pft_y = np.sum(derivative_x * weight) / np.sum(weight)
        beta_x = pft_x / k0 / scc.c
        beta_y = pft_y / k0 / scc.c

    zeta = np.min(np.roots([4 * nu, -4, nu * w0**2 * tau**2]))

    return [temp_chirp, phi2], [nu, zeta, stc_theta]
>>>>>>> 4178f4e1
<|MERGE_RESOLUTION|>--- conflicted
+++ resolved
@@ -913,7 +913,6 @@
         env_abs[:, :, : env_abs.shape[2] - 2]
     )
     phi2 = np.max(np.roots([4 * temp_chirp, -4, tau**4 * temp_chirp]))
-<<<<<<< HEAD
     #calculate zeta
     if dim == 'rt':
         pphi_pzpr = (np.diff(pphi_pz, axis=1))/ grid.dx[0]
@@ -944,60 +943,3 @@
 
     zeta= np.min(np.roots([4 * nu , -4, nu * w0**2 * tau**2]))
     return [temp_chirp, phi2], [nu, zeta,stc_theta_zeta], [beta, np.sqrt((pft_x**2 + pft_y**2)), stc_theta_beta]
-=======
-    # calculate zeta
-    if dim == "rt":
-        pphi_pzpr = (np.diff(pphi_pz, axis=1)) / laser.grid.dx[0]
-        nu = np.sum(
-            pphi_pzpr * env_abs[:, : env_abs.shape[1] - 1, : env_abs.shape[2] - 1]
-        ) / np.sum(env_abs[:, : env_abs.shape[1] - 1, : env_abs.shape[2] - 1])
-        stc_theta = 0
-        pft = 0
-    if dim == "xyt":
-        pphi_pzpy = (np.diff(pphi_pz, axis=1)) / laser.grid.dx[1]
-        pphi_pzpx = (np.diff(pphi_pz, axis=0)) / laser.grid.dx[0]
-        theta = np.arctan2(
-            pphi_pzpy[: env_abs.shape[0] - 1, : env_abs.shape[1] - 1, :],
-            pphi_pzpx[: env_abs.shape[0] - 1, : env_abs.shape[1] - 1, :],
-        )
-        stc_theta = np.sum(
-            theta
-            * env_abs[
-                : env_abs.shape[0] - 1, : env_abs.shape[1] - 1, : env_abs.shape[2] - 1
-            ]
-        ) / np.sum(
-            env_abs[
-                : env_abs.shape[0] - 1, : env_abs.shape[1] - 1, : env_abs.shape[2] - 1
-            ]
-        )
-        pphi_pzpr = (
-            pphi_pzpy[: env_abs.shape[0] - 1, : env_abs.shape[1] - 1, :] ** 2
-            + pphi_pzpx[:: env_abs.shape[0] - 1, : env_abs.shape[1] - 1, :] ** 2
-        ) ** 0.5
-        nu = np.sum(
-            pphi_pzpr
-            * env_abs[
-                : env_abs.shape[0] - 1, : env_abs.shape[1] - 1, : env_abs.shape[2] - 1
-            ]
-        ) / np.sum(
-            env_abs[
-                : env_abs.shape[0] - 1, : env_abs.shape[1] - 1, : env_abs.shape[2] - 1
-            ]
-        )
-        # calculate beta
-        index_array = np.mgrid[0 : env.shape[0], 0 : env.shape[1], 0 : env.shape[2]][1]
-        centroids = np.sum(index_array * env_abs, axis=2) / np.sum(env_abs, axis=2)
-        z_centroids = laser.grid.axes[-1][centroids.astype(int)]
-        weight = np.mean(env_abs**2, axis=2)
-        derivative_x = np.gradient(z_centroids) / laser.grid.dx[0]
-        derivative_y = np.gradient(z_centroids) / laser.grid.dx[1]
-        k0 = 2 * scc.pi / 0.6e-6
-        pft_x = np.sum(derivative_x * weight) / np.sum(weight)
-        pft_y = np.sum(derivative_x * weight) / np.sum(weight)
-        beta_x = pft_x / k0 / scc.c
-        beta_y = pft_y / k0 / scc.c
-
-    zeta = np.min(np.roots([4 * nu, -4, nu * w0**2 * tau**2]))
-
-    return [temp_chirp, phi2], [nu, zeta, stc_theta]
->>>>>>> 4178f4e1
