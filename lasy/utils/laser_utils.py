--- conflicted
+++ resolved
@@ -503,18 +503,9 @@
         Moment of time at which the field is produced.
 
     backend : string (optional)
-<<<<<<< HEAD
-        Backend used by axiprop (see axiprop documentation).
-    """
-    assert axiprop_installed, (
-        "Laser propagation requires `axiprop` to be installed."
-        "You can install it with `pip install axiprop`."
-    )
-=======
         Backend used by axiprop (see AVAILABLE_BACKENDS in axiprop
         documentation for more information).
     """
->>>>>>> 7e005917
     time_axis_indx = -1
 
     t_axis = grid.axes[time_axis_indx]
@@ -583,11 +574,7 @@
                  Cylindrical (r) transversely, and temporal (t) longitudinally.
 
     grid : a Grid object.
-<<<<<<< HEAD
-        It contains a ndarrays (V/m) with
-=======
         It contains an ndarray (V/m) with
->>>>>>> 7e005917
         the value of the envelope field and the associated metadata
         that defines the points at which the laser is defined.
 
@@ -604,18 +591,9 @@
         Moment of time at which the field should be recorded
 
     backend : string (optional)
-<<<<<<< HEAD
-        Backend used by axiprop (see axiprop documentation).
-    """
-    assert axiprop_installed, (
-        "Laser propagation requires `axiprop` to be installed."
-        "You can install it with `pip install axiprop`."
-    )
-=======
         Backend used by axiprop (see AVAILABLE_BACKENDS in axiprop
         documentation for more information).
     """
->>>>>>> 7e005917
     z_axis_indx = -1
     t_axis = grid.axes[z_axis_indx]
     dz = z_axis[1] - z_axis[0]
@@ -664,7 +642,6 @@
         transform_data = np.transpose(field_fft).copy()
         transform_data *= np.exp(-1j * z_axis[0] * (k_z[:, None, None] - omega0 / c))
         grid.field = prop.z2t(transform_data, t_axis, z0=z0, t0=t0).T
-<<<<<<< HEAD
         grid.field *= np.exp(1j * (z0 / c + t_axis) * omega0)
 
 def dummy_z_to_t(array, axes, dim):
@@ -680,7 +657,4 @@
     else:
         axes = {"r": axes["r"], "t": t}
 
-    return array, axes
-=======
-        grid.field *= np.exp(1j * (z0 / c + t_axis) * omega0)
->>>>>>> 7e005917
+    return array, axes