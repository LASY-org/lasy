--- conflicted
+++ resolved
@@ -872,10 +872,9 @@
         transform_data *= np.exp(-1j * z_axis[0] * (k_z[:, None, None] - omega0 / c))
         field = np.moveaxis(prop.z2t(transform_data, t_axis, z0=z0, t0=t0), 0, -1)
         field *= np.exp(1j * (z0 / c + t_axis) * omega0)
-<<<<<<< HEAD
         grid.set_temporal_field(field)
 
- def get_STC(laser,dim,tau,w0):
+def get_STC(laser,dim,tau,w0):
         env = laser.grid.get_temporal_field()
         env_abs= np.abs(env)
         phi_envelop =np.unwrap( np.array(np.arctan2(env.imag, env.real)),axis=2)
@@ -886,6 +885,3 @@
             np.sum(env_abs[:,:,:env_abs.shape[2]-2])
         phi2= np.max(np.roots([4 * temp_chirp, -4, tau**4 * temp_chirp]))
         return [temp_chirp,phi2]
-=======
-        grid.set_temporal_field(field)
->>>>>>> 5be684c6
