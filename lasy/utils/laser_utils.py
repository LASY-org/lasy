import numpy as np
from axiprop.containers import ScalarFieldEnvelope
from axiprop.lib import PropagatorFFT2, PropagatorResampling
from scipy.constants import c, e, epsilon_0, m_e
from scipy.interpolate import interp1d
from scipy.signal import hilbert

from .grid import Grid


def compute_laser_energy(dim, grid):
    """
    Compute the total laser energy that corresponds to the current envelope data.

    This is used mainly for normalization purposes.

    Parameters
    ----------
    dim : string
        Dimensionality of the array. Options are:

        - 'xyt': The laser pulse is represented on a 3D grid:
                 Cartesian (x,y) transversely, and temporal (t) longitudinally.
        - 'rt' : The laser pulse is represented on a 2D grid:
                 Cylindrical (r) transversely, and temporal (t) longitudinally.

    grid : a Grid object.
        It contains an ndarray (V/m) with
        the value of the envelope field and the associated metadata
        that defines the points at which the laser is defined.

    Returns
    -------
    energy: float (in Joules)
    """
    # This uses the following volume integral:
    # $E_{laser} = \int dV \;\frac{\epsilon_0}{2} | E_{env} |^2$
    # which assumes that we can average over the oscilations at the
    # specified laser wavelength.
    # This probably needs to be generalized for few-cycle laser pulses.

    envelope = grid.get_temporal_field()

    dV = get_grid_cell_volume(grid, dim)

    if dim == "xyt":
        energy = ((dV * epsilon_0) * abs(envelope) ** 2).sum()
    else:  # dim == "rt":
        energy = (
            dV[np.newaxis, :, np.newaxis] * epsilon_0 * abs(envelope[:, :, :]) ** 2
        ).sum()

    if grid.is_envelope:
        energy *= 0.5

    return energy


def normalize_energy(dim, energy, grid):
    """
    Normalize energy of the laser pulse contained in grid.

    Parameters
    ----------
    dim : string
        Dimensionality of the array. Options are:

        - 'xyt': The laser pulse is represented on a 3D grid:
                 Cartesian (x,y) transversely, and temporal (t) longitudinally.
        - 'rt' : The laser pulse is represented on a 2D grid:
                 Cylindrical (r) transversely, and temporal (t) longitudinally.

    energy : scalar (J)
        Energy of the laser pulse after normalization.

    grid: a Grid object
        Contains value of the laser envelope and metadata.
    """
    if energy is None:
        return

    current_energy = compute_laser_energy(dim, grid)
    if current_energy == 0.0:
        print("Field is zero everywhere, normalization will be skipped")
    else:
        norm_factor = (energy / current_energy) ** 0.5
        field = grid.get_temporal_field()
        field *= norm_factor
        grid.set_temporal_field(field)


def normalize_peak_field_amplitude(amplitude, grid):
    """
    Normalize energy of the laser pulse contained in grid.

    Parameters
    ----------
    amplitude : scalar (V/m)
        Peak field amplitude of the laser pulse after normalization.

    grid : a Grid object
        Contains value of the laser envelope and metadata.
    """
    if amplitude is not None:
        field = grid.get_temporal_field()
        field_max = np.abs(field).max()
        if field_max == 0.0:
            print("Field is zero everywhere, normalization will be skipped")
        else:
            field *= amplitude / field_max
            grid.set_temporal_field(field)


def normalize_peak_intensity(peak_intensity, grid):
    """
    Normalize energy of the laser pulse contained in grid.

    Parameters
    ----------
    peak_intensity : scalar (W/m^2)
        Peak field amplitude of the laser pulse after normalization.

    grid : a Grid object
        Contains value of the laser envelope and metadata.
    """
    if peak_intensity is not None:
        field = grid.get_temporal_field()
        intensity = np.abs(epsilon_0 * field**2 / 2 * c)
        input_peak_intensity = intensity.max()
        if input_peak_intensity == 0.0:
            print("Field is zero everywhere, normalization will be skipped")
        else:
            grid.set_temporal_field(np.sqrt(peak_intensity / input_peak_intensity))


def get_full_field(laser, theta=0, slice=0, slice_axis="x", Nt=None):
    """
    Reconstruct the laser pulse with carrier frequency on the default grid.

    Parameters
    ----------
    theta : float (rad) (optional)
        Azimuthal angle
    slice : float (optional)
        Normalised position of the slice from -0.5 to 0.5.
    Nt: int (optional)
        Number of time points on which field should be sampled. If is None,
        the orignal time grid is used, otherwise field is interpolated on a
        new grid.

    Returns
    -------
        Et : ndarray (V/m)
            The reconstructed field, with shape (Nr, Nt) (for `rt`)
            or (Nx, Nt) (for `xyt`).
        extent : ndarray (Tmin, Tmax, Xmin, Xmax)
            Physical extent of the reconstructed field.
    """
    omega0 = laser.profile.omega0
    env = laser.grid.get_temporal_field()
    time_axis = laser.grid.axes[-1]

    # If the field is not an envelope, it is a full field, so no
    # reason to recompute the full field.
    assert laser.grid.is_envelope

    if laser.dim == "rt":
        azimuthal_phase = np.exp(-1j * laser.grid.azimuthal_modes * theta)
        env_upper = env * azimuthal_phase[:, None, None]
        env_upper = env_upper.sum(0)
        azimuthal_phase = np.exp(1j * laser.grid.azimuthal_modes * theta)
        env_lower = env * azimuthal_phase[:, None, None]
        env_lower = env_lower.sum(0)
        env = np.vstack((env_lower[::-1][:-1], env_upper))
    elif slice_axis == "x":
        Nx_middle = env.shape[0] // 2 - 1
        Nx_slice = int((1 + slice) * Nx_middle)
        env = env[Nx_slice, :]
    elif slice_axis == "y":
        Ny_middle = env.shape[1] // 2 - 1
        Ny_slice = int((1 + slice) * Ny_middle)
        env = env[:, Ny_slice, :]
    else:
        return None

    if Nt is not None:
        Nr = env.shape[0]
        time_axis_new = np.linspace(laser.grid.lo[-1], laser.grid.hi[-1], Nt)
        env_new = np.zeros((Nr, Nt), dtype=env.dtype)

        for ir in range(Nr):
            interp_fu_abs = interp1d(time_axis, np.abs(env[ir]))
            slice_abs = interp_fu_abs(time_axis_new)
            interp_fu_angl = interp1d(time_axis, np.unwrap(np.angle(env[ir])))
            slice_angl = interp_fu_angl(time_axis_new)
            env_new[ir] = slice_abs * np.exp(1j * slice_angl)

        time_axis = time_axis_new
        env = env_new

    env *= np.exp(-1j * omega0 * time_axis[None, :])
    env = np.real(env)

    if laser.dim == "rt":
        ext = np.array(
            [
                laser.grid.lo[-1],
                laser.grid.hi[-1],
                -laser.grid.hi[0],
                laser.grid.hi[0],
            ]
        )
    else:
        ext = np.array(
            [
                laser.grid.lo[-1],
                laser.grid.hi[-1],
                laser.grid.lo[0],
                laser.grid.hi[0],
            ]
        )

    return env, ext


def get_spectrum(grid, dim, range=None, bins=20, omega0=None, method="sum"):
    r"""
    Get the frequency spectrum of an envelope or electric field.

    The spectrum can be calculated in three different ways, depending on the
    `method` specified by the user:

    Initially, the spectrum is calculated as the Fourier transform of the
    electric field :math:`E(t)`.

    ..math::
        \int E(t) e^{-i \omega t} dt

    neglecting the negative frequencies. If ``method=="raw"``, no further
    processing is done and the returned spectrum is a complex array with the
    same transverse dimensions as the input grid. The units are
    :math:`\mathrm{V / Hz}`.

    For the other methods, the spectral energy density is calculated as

    ..math::
        \frac{\epsilon_0 c}{2\pi} |\int E(t) e^{-i \omega t} dt| ^ 2

    If ``method=="on_axis"``, a 1D real array with on-axis value of the
    equation above is returned. The units are :math:`\mathrm{J / (rad Hz m^2)}`.

    Otherwise, if ``method=="sum"`` (default), the transverse integral of the
    spectral energy density is calculated:

    ..math::
        \frac{\epsilon_0 c}{2\pi} \int |\int E(t) e^{-i \omega t} dt| ^ 2 dx dy

    The units of this array are :math:`\mathrm{J / (rad Hz)}`

    Parameters
    ----------
    grid : a Grid object.
        It contains an ndarray with the field data from which the
        spectrum is computed, and the associated metadata. The last axis must
        be the longitudinal dimension.

    dim : string (optional)
        Dimensionality of the array. Options are:

        - 'xyt': The laser pulse is represented on a 3D grid:
                 Cartesian (x,y) transversely, and temporal (t) longitudinally.
        - 'rt' : The laser pulse is represented on a 2D grid:
                 Cylindrical (r) transversely, and temporal (t) longitudinally.

    range : list of float (optional)
        List of two values indicating the minimum and maximum frequency of the
        spectrum. If provided, only the FFT spectrum within this range
        will be returned using interpolation.

    bins : int (optional)
        Number of bins into which to interpolate the spectrum if a `range`
        is given.

    omega0 : scalar (optional)
        Angular frequency at which the envelope is defined.
        Only used if grid.is_envelope is True.

    method : {'sum', 'on_axis', 'raw'} (optional)
        Determines the type of spectrum that is returned as described above.
        By default 'sum'.

    Returns
    -------
    spectrum : ndarray
        Array with the spectrum (units and array type depend on ``method``).

    omega : ndarray
        Array with the angular frequencies of the spectrum.
    """
    # Get the frequencies of the fft output.
    freq = np.fft.fftfreq(grid.shape[-1], d=(grid.axes[-1][1] - grid.axes[-1][0]))
    omega = 2 * np.pi * freq

    # Get on axis or full field.
    field = grid.get_temporal_field()
    if method == "on_axis":
        if dim == "xyt":
            nx, ny, _ = field.shape
            field = field[nx // 2, ny // 2]
        else:
            field = field[0, 0]

    # Get spectrum.
    if grid.is_envelope:
        # Assume that the FFT of the envelope and the FFT of the complex
        # conjugate of the envelope do not overlap. Then we only need
        # one of them.
        assert omega0 is not None
        spectrum = 0.5 * np.fft.fft(field) * grid.dx[-1]
        omega = omega0 - omega
        # Sort frequency array (and the spectrum accordingly).
        i_sort = np.argsort(omega)
        omega = omega[i_sort]
        spectrum = spectrum[..., i_sort]
        # Keep only positive frequencies.
        i_keep = omega >= 0
        omega = omega[i_keep]
        spectrum = spectrum[..., i_keep]
    else:
        spectrum = np.fft.fft(field) * grid.dx[-1]
        # Keep only positive frequencies.
        i_keep = spectrum.shape[-1] // 2
        omega = omega[:i_keep]
        spectrum = spectrum[..., :i_keep]

    # Convert to spectral energy density (J/(m^2 rad Hz)).
    if method != "raw":
        spectrum = np.abs(spectrum) ** 2 * epsilon_0 * c / np.pi

    # Integrate transversely.
    if method == "sum":
        dV = get_grid_cell_volume(grid, dim)
        dz = grid.dx[-1] * c
        if dim == "xyt":
            spectrum = np.sum(spectrum * dV / dz, axis=(0, 1))
        else:
            spectrum = np.sum(spectrum[0] * dV[:, np.newaxis] / dz, axis=0)

    # If the user specified a frequency range, interpolate into it.
    if method in ["sum", "on_axis"] and range is not None:
        omega_interp = np.linspace(*range, bins)
        spectrum = np.interp(omega_interp, omega, spectrum)
        omega = omega_interp

    return spectrum, omega


def get_frequency(
    grid,
    dim=None,
    is_hilbert=False,
    omega0=None,
    phase_unwrap_nd=False,
    lower_bound=0.2,
    upper_bound=5.0,
):
    """
    Get the local and average frequency of a signal, either electric field or envelope.

    Parameters
    ----------
    grid : a Grid object.
        It contains a ndarrays with the field data from which the
        frequency is computed, and the associated metadata. The last axis must
        be the longitudinal dimension.
        Can be the full electric field or the envelope.

    dim : string (optional)
        Dimensionality of the array.
        Options are:

        - 'xyt': The laser pulse is represented on a 3D grid:
                 Cartesian (x,y) transversely, and temporal (t) longitudinally.
        - 'rt' : The laser pulse is represented on a 2D grid:
                 Cylindrical (r) transversely, and temporal (t) longitudinally.

    is_hilbert : boolean (optional)
        If True, the field argument is assumed to be a Hilbert transform, and
        is used through the computation. Otherwise, the Hilbert transform is
        calculated in the function.

    omega0 : scalar
        Angular frequency at which the envelope is defined.
        Only used if grid.is_envelope is True.

    phase_unwrap_nd : boolean (optional)
        If True, the phase unwrapping is n-dimensional (2- or 3-D depending on dim).
        If False, the phase unwrapping is done in t, treating each transverse cell
        separately. This should be less accurate but faster.
        If set to True, scikit-image must be installed.

    lower_bound : scalar (optional)
        Relative lower bound for the local frequency
        Frequencies lower than lower_bound * central_omega are cut
        to lower_bound * central_omega.

    upper_bound : scalar (optional)
        Relative upper bound for the local frequency
        Frequencies larger than upper_bound * central_omega are cut
        to upper_bound * central_omega.

    Returns
    -------
    omega : nd array of doubles
        local angular frequency.

    central_omega : scalar
        Central angular frequency (averaged omega, weighted by the local
        envelope amplitude).
    """
    field = grid.get_temporal_field()

    # Assumes t is last dimension!
    if grid.is_envelope:
        assert omega0 is not None
        phase = np.unwrap(np.angle(field))
        omega = omega0 + np.gradient(-phase, grid.axes[-1], axis=-1, edge_order=2)
        central_omega = np.average(omega, weights=np.abs(field))
    else:
        assert dim in ["xyt", "rt"]
        if dim == "xyt" and phase_unwrap_nd:
            print("WARNING: using 3D phase unwrapping, this can be expensive")

        h = field if is_hilbert else hilbert_transform(grid)
        h = np.squeeze(field)
        if phase_unwrap_nd:
            try:
                from skimage.restoration import unwrap_phase

                skimage_installed = True
            except ImportError:
                skimage_installed = False
            assert skimage_installed, (
                "scikit-image must be install for nd phase unwrapping.",
                "Please install scikit-image or use phase_unwrap_nd=False.",
            )
            phase = unwrap_phase(np.angle(h))
        else:
            phase = np.unwrap(np.angle(h))
        omega = np.gradient(-phase, grid.axes[-1], axis=-1, edge_order=2)

        if dim == "xyt":
            weights = np.abs(h)
        else:
            r = grid.axes[0].reshape((grid.axes[0].size, 1))
            weights = r * np.abs(h)
        central_omega = np.average(omega, weights=weights)

    # Filter out too small frequencies
    omega = np.maximum(omega, lower_bound * central_omega)
    # Filter out too large frequencies
    omega = np.minimum(omega, upper_bound * central_omega)

    return omega, central_omega


def get_duration(grid, dim):
    """Get duration of the intensity of the envelope, measured as RMS.

    Parameters
    ----------
    grid : Grid
        The grid with the envelope to analyze.
    dim : str
        Dimensionality of the grid.

    Returns
    -------
    float
        RMS duration of the envelope intensity in seconds.
    """
    # Calculate weights of each grid cell (amplitude of the field).
    dV = get_grid_cell_volume(grid, dim)
    field = grid.get_temporal_field()
    if dim == "xyt":
        weights = np.abs(field) ** 2 * dV
    else:  # dim == "rt":
        weights = np.abs(field) ** 2 * dV[np.newaxis, :, np.newaxis]
    # project weights to longitudinal axes
    weights = np.sum(weights, axis=(0, 1))
    return weighted_std(grid.axes[-1], weights)


def field_to_vector_potential(grid, omega0):
    """
    Convert envelope from electric field (V/m) to normalized vector potential.

    Parameters
    ----------
    grid : a Grid object.
        Contains the array of the electric field, to be converted to normalized
        vector potential, with corresponding metadata.
        The last axis must be the longitudinal dimension.

    omega0 : scalar
        Angular frequency at which the envelope is defined.

    Returns
    -------
    Normalized vector potential
    """
    # Here, we neglect the time derivative of the envelope of E, the first RHS
    # term in: E = -dA/dt + 1j * omega0 * A where E and A are the field and
    # vector potential envelopes, respectively
    assert grid.is_envelope
    omega, _ = get_frequency(grid, omega0=omega0)
    return -1j * e * grid.get_temporal_field() / (m_e * omega * c)


def vector_potential_to_field(grid, omega0, direct=True):
    """
    Convert envelope from electric field (V/m) to normalized vector potential.

    Parameters
    ----------
    grid : a Grid object.
        Contains the array of the normalized vector potential, to be
        converted to field, with corresponding metadata.
        The last axis must be the longitudinal dimension.

    omega0 : scalar
        Angular frequency at which the envelope is defined.

    direct : boolean (optional)
        If true, the conversion is done directly with derivative of vector
        potential. Otherwise, this is done using the local frequency.

    Returns
    -------
    Envelope of the electric field (V/m).
    """
    assert grid.is_envelope
    field = grid.get_temporal_field()
    if direct:
        A = (
            -np.gradient(field, grid.axes[-1], axis=-1, edge_order=2)
            + 1j * omega0 * field
        )
        return m_e * c / e * A
    else:
        omega, _ = get_frequency(grid, omega0=omega0)
        return 1j * m_e * omega * c * field / e


def field_to_envelope(grid, dim, phase_unwrap_nd=False):
    """Get the complex envelope of a field by applying a Hilbert transform.

    Parameters
    ----------
    grid : Grid
        The field from which to extract the envelope.

    dim : str
        Dimensions of the field. Possible values are `'xyt'` or `'rt'`.

    phase_unwrap_nd : boolean (optional)
        If True, the phase unwrapping is n-dimensional (2- or 3-D depending on dim).
        If False, the phase unwrapping is done in t, treating each transverse cell
        separately. This should be less accurate but faster.
        If set to True, scikit-image must be installed.

    Returns
    -------
    tuple
        A tuple with the envelope array and the central wavelength.
    """
    assert not grid.is_envelope

    field = grid.get_temporal_field()

    # hilbert transform needs inverted time axis.
    field = hilbert_transform(field)

    # Get central wavelength from array
    omg_h, omg0_h = get_frequency(
        grid,
        dim=dim,
        is_hilbert=True,
        phase_unwrap_nd=phase_unwrap_nd,
    )
    field *= np.exp(1j * omg0_h * grid.axes[-1])
    grid.set_is_envelope(True)
    grid.set_temporal_field(field)

    return grid, omg0_h


def hilbert_transform(field):
    """Make a hilbert transform of the grid field.

    Currently the arrays need to be flipped along t (both the input field and
    its transform) to get the imaginary part (and thus the phase) with the
    correct sign.

    Parameters
    ----------
    grid : Grid
        The lasy grid whose field should be transformed.
    """
    return hilbert(field[:, :, ::-1])[:, :, ::-1]


def get_grid_cell_volume(grid, dim):
    """Get the volume of the grid cells.

    Parameters
    ----------
    grid : Grid
        The grid form which to compute the cell volume
    dim : str
        Dimensionality of the grid.

    Returns
    -------
    float or ndarray
        A float with the cell volume (if dim=='xyt') or a numpy array with the
        radial distribution of cell volumes (if dim=='rt').
    """
    dz = grid.dx[-1] * c
    if dim == "xyt":
        dV = grid.dx[0] * grid.dx[1] * dz
    else:  # dim == "rt":
        r = grid.axes[0]
        dr = grid.dx[0]
        # 1D array that computes the volume of radial cells
        dV = np.pi * ((r + 0.5 * dr) ** 2 - (r - 0.5 * dr) ** 2) * dz
    return dV


def weighted_std(values, weights=None):
    """Calculate the weighted standard deviation of the given values.

    Parameters
    ----------
    values: array
        Contains the values to be analyzed

    weights : array
        Contains the weights of the values to analyze

    Returns
    -------
    A float with the value of the standard deviation
    """
    mean_val = np.average(values, weights=weights)
    std = np.sqrt(np.average((values - mean_val) ** 2, weights=weights))
    return std


def create_grid(array, axes, dim, is_envelope=True):
    """Create a lasy grid from a numpy array.

    Parameters
    ----------
    array : ndarray
        The input field array.
    axes : dict
        Dictionary with the information of the array axes.
    dim : {'xyt, 'rt'}
        The dimensionality of the array.

    Returns
    -------
    grid : Grid
        A lasy grid containing the input array.
    """
    # Create grid.
    if dim == "xyt":
        lo = (axes["x"][0], axes["y"][0], axes["t"][0])
        hi = (axes["x"][-1], axes["y"][-1], axes["t"][-1])
        npoints = (axes["x"].size, axes["y"].size, axes["t"].size)
        grid = Grid(dim, lo, hi, npoints, is_envelope=is_envelope)
        assert np.all(grid.axes[0] == axes["x"])
        assert np.all(grid.axes[1] == axes["y"])
        assert np.allclose(grid.axes[2], axes["t"], rtol=1.0e-14)
        grid.set_temporal_field(array)
    else:  # dim == "rt":
        lo = (axes["r"][0], axes["t"][0])
        hi = (axes["r"][-1], axes["t"][-1])
        npoints = (axes["r"].size, axes["t"].size)
        grid = Grid(dim, lo, hi, npoints, n_azimuthal_modes=1, is_envelope=is_envelope)
        assert np.all(grid.axes[0] == axes["r"])
        assert np.allclose(grid.axes[1], axes["t"], rtol=1.0e-14)
        grid.set_temporal_field(array)
    return grid


def export_to_z(dim, grid, omega0, z_axis=None, z0=0.0, t0=0.0, backend="NP"):
    """
    Export laser pulse to spatial domain from temporal domain (internal LASY representation).

    Parameters
    ----------
    dim : string
        Dimensionality of the array. Options are:
        - 'xyt': The laser pulse is represented on a 3D grid:
                 Cartesian (x,y) transversely, and temporal (t) longitudinally.
        - 'rt' : The laser pulse is represented on a 2D grid:
                 Cylindrical (r) transversely, and temporal (t) longitudinally.

    grid : a Grid object.
        It contains a ndarrays (V/m) with
        the value of the envelope field and the associated metadata
        that defines the points at which the laser is defined.

    omega0 : scalar
        Angular frequency at which the envelope is defined.

    z_axis : 1D ndarray of doubles (optional)
        Spatial `z` axis along which the field should be reconstructed.
        If not provided, `z_axis = c * t_axis` is considered.

    z0 : scalar (optional)
        Position from which the field is produced (emitted).

    t0 : scalar (optional)
        Moment of time at which the field is produced.

    backend : string (optional)
        Backend used by axiprop (see AVAILABLE_BACKENDS in axiprop
        documentation for more information).
    """
    time_axis_indx = -1

    t_axis = grid.axes[time_axis_indx]
    if z_axis is None:
        z_axis = t_axis * c

    FieldAxprp = ScalarFieldEnvelope(omega0 / c, t_axis)

    field = grid.get_temporal_field()

    if dim == "rt":
        # Construct the propagator
        prop = []
        for m in grid.azimuthal_modes:
            prop.append(
                PropagatorResampling(
                    grid.axes[0],
                    FieldAxprp.k_freq,
                    mode=m,
                    backend=backend,
                    verbose=False,
                )
            )

        field_z = np.zeros(
            (field.shape[0], field.shape[1], z_axis.size),
            dtype=field.dtype,
        )

        # Convert the spectral image to the spatial field representation
        for i_m in range(grid.azimuthal_modes.size):
            FieldAxprp.import_field(np.transpose(field[i_m]).copy())

            field_z[i_m] = prop[i_m].t2z(FieldAxprp.Field_ft, z_axis, z0=z0, t0=t0).T

            field_z[i_m] *= np.exp(-1j * (z_axis / c + t0) * omega0)
    else:
        # Construct the propagator
        Nx, Ny, Nt = field.shape
        Lx = grid.hi[0] - grid.lo[0]
        Ly = grid.hi[1] - grid.lo[1]
        prop = PropagatorFFT2(
            (Lx, Nx),
            (Ly, Ny),
            FieldAxprp.k_freq,
            backend=backend,
            verbose=False,
        )
        # Convert the spectral image to the spatial field representation
        FieldAxprp.import_field(np.moveaxis(field, -1, 0).copy())
        field_z = prop.t2z(FieldAxprp.Field_ft, z_axis, z0=z0, t0=t0)
        field_z = np.moveaxis(field_z, 0, -1)
        field_z *= np.exp(-1j * (z_axis / c + t0) * omega0)

    return field_z


def import_from_z(dim, grid, omega0, field_z, z_axis, z0=0.0, t0=0.0, backend="NP"):
    """
    Import laser pulse from spatial domain to temporal domain (internal LASY representation).

    Parameters
    ----------
    dim : string
        Dimensionality of the array. Options are:
        - 'xyt': The laser pulse is represented on a 3D grid:
                 Cartesian (x,y) transversely, and temporal (t) longitudinally.
        - 'rt' : The laser pulse is represented on a 2D grid:
                 Cylindrical (r) transversely, and temporal (t) longitudinally.

    grid : a Grid object.
        It contains an ndarray (V/m) with
        the value of the envelope field and the associated metadata
        that defines the points at which the laser is defined.

    omega0 : scalar
        Angular frequency at which the envelope is defined.

    z_axis : 1D ndarray of doubles
        Spatial `z` axis along which the field should be reconstructed.

    z0 : scalar (optional)
        Position at which the field should be recorded

    t0 : scalar (optional)
        Moment of time at which the field should be recorded

    backend : string (optional)
        Backend used by axiprop (see AVAILABLE_BACKENDS in axiprop
        documentation for more information).
    """
    z_axis_indx = -1
    t_axis = grid.axes[z_axis_indx]
    dz = z_axis[1] - z_axis[0]
    Nz = z_axis.size

    # Transform the field from spatial to wavenumber domain
    field_fft = np.fft.fft(field_z, axis=z_axis_indx, norm="forward")

    # Create the axes for wavenumbers, and for corresponding frequency
    omega = 2 * np.pi * np.fft.fftfreq(Nz, dz / c) + omega0
    k_z = omega / c

    if dim == "rt":
        # Construct the propagator
        prop = []
        for m in grid.azimuthal_modes:
            prop.append(
                PropagatorResampling(
                    grid.axes[0],
                    omega / c,
                    mode=m,
                    backend=backend,
                    verbose=False,
                )
            )

        # Convert the spectral image to the spatial field representation
        field = np.zeros(grid.shape, dtype=np.complex128)
        for i_m in range(grid.azimuthal_modes.size):
            transform_data = np.transpose(field_fft[i_m]).copy()
            transform_data *= np.exp(-1j * z_axis[0] * (k_z[:, None] - omega0 / c))
            field[i_m] = prop[i_m].z2t(transform_data, t_axis, z0=z0, t0=t0).T
            field[i_m] *= np.exp(1j * (z0 / c + t_axis) * omega0)
        grid.set_temporal_field(field)
    else:
        # Construct the propagator
        Nx, Ny, _ = grid.npoints
        Lx = grid.hi[0] - grid.lo[0]
        Ly = grid.hi[1] - grid.lo[1]
        prop = PropagatorFFT2(
            (Lx, Nx),
            (Ly, Ny),
            omega / c,
            backend=backend,
            verbose=False,
        )
        # Convert the spectral image to the spatial field representation
        transform_data = np.moveaxis(field_fft, -1, 0).copy()
        transform_data *= np.exp(-1j * z_axis[0] * (k_z[:, None, None] - omega0 / c))
        field = np.moveaxis(prop.z2t(transform_data, t_axis, z0=z0, t0=t0), 0, -1)
        field *= np.exp(1j * (z0 / c + t_axis) * omega0)
        grid.set_temporal_field(field)


def get_STC(dim, grid, tau, w0, k0):
    r"""
    Calculate the spatio-temperal coupling factors of the laser.

    Parameters
    ----------
    laser:
    dim : string
        Dimensionality of the array. Options are:
        - 'xyt': The laser pulse is represented on a 3D grid:
                 Cartesian (x,y) transversely, and temporal (t) longitudinally.
        - 'rt' : The laser pulse is represented on a 2D grid:
                 Cylindrical (r) transversely, and temporal (t) longitudinally.

    grid : a Grid object.
        It contains an ndarray (V/m) with
        the value of the envelope field and the associated metadata
        that defines the points at which the laser is defined.

    tau : scalar
        Duration of the laser pulse in s.

    w0 : scalar
        Waist of laser in m.

    k0 : scalar
        Wavenumber of the field

    Return
    ----------
    STC_fac : dict of floats
        A dictionary of floats corresponding to the STC factors. The keys are:
            Phi2: Group-delayed dispersion in :math:`\Phi^{(2)}=d(\omega_0)/dt`
            phi2: Group-delayed dispersion in :math:`\phi^{(2)}=dt_0/d(\omega)`
            nu: Spatio-chirp in :math:`\nu=d(\omega_0)/dx`
            zeta: Spatio-chirp in :math:`\zeta=dx_0/d(\omega_0)`
            stc_theta_zeta: The direction of the linear spatial chirp on xoy plane\
            in rad (0 is along x)
            beta: Angular dispersion in :math:` \beta = d\theta_0/d\omega`
            pft: Pulse front tilt in :math:` p=dt/dx`
            stc_theta_beta: The direction of the linear angular chirp on xoy plane\
            in rad (0 is along x)
    All those above units and definiations are taken from `S. Akturk et al., Optics\
    Express 12, 4399 (2004) <https://doi.org/10.1364/OPEX.12.004399>`__.
    """
    # Initialise the returned dictionary
    STC_fac = {
        "Phi2": 0,
        "phi2": 0,
        "nu": 0,
        "zeta": 0,
        "stc_theta_zeta": 0,
        "beta": 0,
        "pft": 0,
        "stc_theta_beta": 0,
    }
    env = grid.get_temporal_field()
    env_abs = np.abs(env)
    phi_envelop = np.unwrap(np.array(np.arctan2(env.imag, env.real)), axis=2)
    pphi_pz = (np.diff(phi_envelop, axis=2)) / (grid.dx[-1])
    # Calculate goup-delayed dispersion
    pphi_pz2 = (np.diff(pphi_pz, axis=2)) / (grid.dx[-1])
    STC_fac["Phi2"] = np.sum(pphi_pz2 * env_abs[:, :, : env_abs.shape[2] - 2]) / np.sum(
        env_abs[:, :, : env_abs.shape[2] - 2]
    )
    STC_fac["phi2"] = np.max(
        np.roots([4 * STC_fac["Phi2"], -4, tau**4 * STC_fac["Phi2"]])
    )
    # Calculate spatio- and angular dispersion
    if dim == "rt":
        pphi_pzpr = (np.diff(pphi_pz, axis=1)) / grid.dx[0]
        STC_fac["nu"] = np.sum(
            pphi_pzpr * env_abs[:, : env_abs.shape[1] - 1, : env_abs.shape[2] - 1]
        ) / np.sum(env_abs[:, : env_abs.shape[1] - 1, : env_abs.shape[2] - 1])
<<<<<<< HEAD
           #Transfer the unit from nu to zeta
        zeta = np.min(np.roots([4 * nu, -4, nu * w0**2 * tau**2]))
        # No angular dispersion in 2D and the direction of spatio-chirp is certain
        return (
        [temp_chirp, phi2],
        [nu, zeta, stc_theta_zeta = 0],
        [beta = 0, pft = 0, stc_theta_beta = 0],
=======
        # Transfer the unit from nu to zeta
        STC_fac["zeta"] = np.min(
            np.roots([4 * STC_fac["nu"], -4, STC_fac["nu"] * w0**2 * tau**2])
>>>>>>> 28f45a02
        )
        # No angular dispersion in 2D and the direction of spatio-chirp is certain
        return STC_fac
    if dim == "xyt":
        pphi_pzpy = (np.diff(pphi_pz, axis=1)) / grid.dx[1]
        pphi_pzpx = (np.diff(pphi_pz, axis=0)) / grid.dx[0]
        # Calculate the STC angle in XOY for spatio coupling
        theta = np.arctan2(
            pphi_pzpy[: env_abs.shape[0] - 1, : env_abs.shape[1] - 1, :],
            pphi_pzpx[: env_abs.shape[0] - 1, : env_abs.shape[1] - 1, :],
        )
        STC_fac["stc_theta_zeta"] = np.sum(
            theta
            * env_abs[
                : env_abs.shape[0] - 1, : env_abs.shape[1] - 1, : env_abs.shape[2] - 1
            ]
        ) / np.sum(
            env_abs[
                : env_abs.shape[0] - 1, : env_abs.shape[1] - 1, : env_abs.shape[2] - 1
            ]
        )
        pphi_pzpr = (
            pphi_pzpy[: env_abs.shape[0] - 1, : env_abs.shape[1] - 1, :] ** 2
            + pphi_pzpx[:: env_abs.shape[0] - 1, : env_abs.shape[1] - 1, :] ** 2
        ) ** 0.5
        STC_fac["nu"] = np.sum(
            pphi_pzpr
            * env_abs[
                : env_abs.shape[0] - 1, : env_abs.shape[1] - 1, : env_abs.shape[2] - 1
            ]
        ) / np.sum(
            env_abs[
                : env_abs.shape[0] - 1, : env_abs.shape[1] - 1, : env_abs.shape[2] - 1
            ]
        )
        STC_fac["zeta"] = np.min(
            np.roots([4 * STC_fac["nu"], -4, STC_fac["nu"] * w0**2 * tau**2])
        )
        # calculate angular dispersion and pulse front tilt
        z_centroids = np.sum(grid.axes[2] * env_abs, axis=2) / np.sum(env_abs, axis=2)
        weight = np.mean(env_abs**2, axis=2)
        derivative_x = np.gradient(z_centroids, axis=0) / grid.dx[0]
        derivative_y = np.gradient(z_centroids, axis=1) / grid.dx[1]
        pft_x = np.sum(derivative_x * weight) / np.sum(weight)
        pft_y = np.sum(derivative_y * weight) / np.sum(weight)
        STC_fac["pft"] = np.sqrt((pft_x**2 + pft_y**2))
        STC_fac["stc_theta_beta"] = np.arctan2(pft_y, pft_x)
        STC_fac["beta"] = (
            np.sqrt((pft_x**2 + pft_y**2)) - STC_fac["Phi2"] * STC_fac["nu"]
        ) / k0
        return STC_fac<|MERGE_RESOLUTION|>--- conflicted
+++ resolved
@@ -949,19 +949,10 @@
         STC_fac["nu"] = np.sum(
             pphi_pzpr * env_abs[:, : env_abs.shape[1] - 1, : env_abs.shape[2] - 1]
         ) / np.sum(env_abs[:, : env_abs.shape[1] - 1, : env_abs.shape[2] - 1])
-<<<<<<< HEAD
-           #Transfer the unit from nu to zeta
-        zeta = np.min(np.roots([4 * nu, -4, nu * w0**2 * tau**2]))
-        # No angular dispersion in 2D and the direction of spatio-chirp is certain
-        return (
-        [temp_chirp, phi2],
-        [nu, zeta, stc_theta_zeta = 0],
-        [beta = 0, pft = 0, stc_theta_beta = 0],
-=======
+
         # Transfer the unit from nu to zeta
         STC_fac["zeta"] = np.min(
             np.roots([4 * STC_fac["nu"], -4, STC_fac["nu"] * w0**2 * tau**2])
->>>>>>> 28f45a02
         )
         # No angular dispersion in 2D and the direction of spatio-chirp is certain
         return STC_fac
