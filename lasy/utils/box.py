--- conflicted
+++ resolved
@@ -48,14 +48,11 @@
             self.axes.append(np.linspace(lo[i], hi[i], npoints[i]))
             self.dx.append(self.axes[i][1] - self.axes[i][0])
 
-<<<<<<< HEAD
         if dim == 'rt':
             self.n_azimuthal_modes = n_azimuthal_modes
-=======
 
     def get_meshgrid(self):
         """
         Get the meshgrid corresponding to the current box
         """
-        return np.meshgrid(*self.axes, indexing='ij')
->>>>>>> 8c3bff56
+        return np.meshgrid(*self.axes, indexing='ij')