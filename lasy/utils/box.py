--- conflicted
+++ resolved
@@ -60,13 +60,8 @@
             self.lo.append(lo[i])
             self.hi.append(hi[i])
 
-<<<<<<< HEAD
-        if dim == 'rt':
+        if dim == "rt":
             self.n_azimuthal_modes = n_azimuthal_modes
             self.azimuthal_modes = np.r_[
                 np.arange(n_azimuthal_modes),
-                np.arange(-n_azimuthal_modes+1, 0, 1) ]
-=======
-        if dim == "rt":
-            self.n_azimuthal_modes = n_azimuthal_modes
->>>>>>> 91dc36b1
+                np.arange(-n_azimuthal_modes+1, 0, 1) ]