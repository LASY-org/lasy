import numpy as np
import openpmd_api as io

<<<<<<< HEAD
def write_to_openpmd_file(file_prefix, file_format, box,
                          dim, array, wavelength, pol):
=======
def write_to_openpmd_file(file_prefix, file_format, grid, wavelength, pol):
>>>>>>> 8c3bff56
    """
    Write the laser field into an openPMD file

    Parameters
    ----------
    file_prefix: string
        The file name will start with this prefix.

    file_format: string
        Format to be used for the output file. Options are "h5" and "bp".

<<<<<<< HEAD
    box: an object of type lasy.utils.box.Box
        Defines the grid over which the laser is dumped

    dim: string
        Dimension of the array, 'rt' or 'xyt'

    array: numpy complex array
        3-dimensional array with laser field
        The array should contain the complex envelope of the electric field.
=======
    grid: Grid
        A grid object containing the array (n-dimensional, n=2 for
        dim='rt', n=3 for dim='xyt') with complex envelope of the electric field.
        and metadata
>>>>>>> 8c3bff56

    wavelength: scalar
        Central wavelength for which the laser pulse envelope is defined.

    pol: list of 2 complex numbers
        Polarization vector that multiplies array to get the Ex and Ey arrays.
    """
    array_in = grid.field
    box = grid.box
    dim = box.dim

    # Create file
    series = io.Series(
        "{}_%05T.{}".format(file_prefix, file_format),
        io.Access.create)
    i = series.iterations[0]

    # Store metadata needed to reconstruct the field
    i.set_attribute("wavelength", wavelength)
    i.set_attribute("pol", pol)

    # Define E_real, E_imag as scalar records
    for comp_name in ['E_real', 'E_imag']:

        # Define the mesh
        m = i.meshes[comp_name]
        m.grid_spacing = [ (hi-lo)/npoints for hi, lo, npoints in \
                               zip( box.hi, box.lo, box.npoints ) ]
        m.grid_global_offset = box.lo
        m.unit_dimension = {
            io.Unit_Dimension.M:  1,
            io.Unit_Dimension.L:  1,
            io.Unit_Dimension.I: -1,
            io.Unit_Dimension.T: -3
        }
        if dim == 'xyt':
            m.geometry = io.Geometry.cartesian
            m.axis_labels = ['x', 'y', 't']
        elif dim == 'rt':
            m.geometry = io.Geometry.thetaMode
            m.axis_labels = ['r', 't']

        # Define the dataset
        dataset = io.Dataset(array.real.dtype, array.real.shape)
        E = m[io.Mesh_Record_Component.SCALAR]
        E.position = [0]*len(dim)
        E.reset_dataset(dataset)

        # Pick the correct field
        if dim == 'xyt':
            if comp_name == 'E_real':
                data = array.real.copy()
            elif comp_name == 'E_imag':
                data = array.imag.copy()

        elif dim == 'rt':
            # The representation of modes in openPMD is different than
            # the representation of modes internal to lasy.
            # Thus, there is a non-trivial conversion here
            ncomp = 2*box.n_azimuthal_modes - 1
            data = np.zeros( (ncomp, box.npoints[0], box.npoints[1]) )
            if comp_name == 'E_real':
                data[0,:,:] = array[0,:,:].real
                for mode in range(1,box.n_azimuthal_modes):
                    # Real part of the mode
                    data[2*m-1,:,:] = array[m,:,:].real + array[-m,:,:].real
                    # Imaginary part of the mode
                    data[2*m,:,:] = array[m,:,:].imag - array[-m,:,:].imag
            if comp_name == 'E_real':
                data[0,:,:] = array[0,:,:].imag
                for m in range(1,ncomp):
                    # Real part of the mode
                    data[2*m-1,:,:] = array[m,:,:].imag + array[-m,:,:].imag
                    # Imaginary part of the mode
                    data[2*m,:,:] = -array[m,:,:].real + array[-m,:,:].real

        E.store_chunk( data )

    series.flush()<|MERGE_RESOLUTION|>--- conflicted
+++ resolved
@@ -1,12 +1,8 @@
 import numpy as np
 import openpmd_api as io
 
-<<<<<<< HEAD
-def write_to_openpmd_file(file_prefix, file_format, box,
-                          dim, array, wavelength, pol):
-=======
-def write_to_openpmd_file(file_prefix, file_format, grid, wavelength, pol):
->>>>>>> 8c3bff56
+def write_to_openpmd_file(file_prefix, file_format, grid,
+                          wavelength, pol):
     """
     Write the laser field into an openPMD file
 
@@ -18,22 +14,9 @@
     file_format: string
         Format to be used for the output file. Options are "h5" and "bp".
 
-<<<<<<< HEAD
-    box: an object of type lasy.utils.box.Box
-        Defines the grid over which the laser is dumped
-
-    dim: string
-        Dimension of the array, 'rt' or 'xyt'
-
-    array: numpy complex array
-        3-dimensional array with laser field
-        The array should contain the complex envelope of the electric field.
-=======
     grid: Grid
-        A grid object containing the array (n-dimensional, n=2 for
-        dim='rt', n=3 for dim='xyt') with complex envelope of the electric field.
-        and metadata
->>>>>>> 8c3bff56
+        A grid object containing the 3-dimensional array
+        with complex envelope of the electric field and metadata
 
     wavelength: scalar
         Central wavelength for which the laser pulse envelope is defined.
@@ -41,7 +24,7 @@
     pol: list of 2 complex numbers
         Polarization vector that multiplies array to get the Ex and Ey arrays.
     """
-    array_in = grid.field
+    array = grid.field
     box = grid.box
     dim = box.dim
 
