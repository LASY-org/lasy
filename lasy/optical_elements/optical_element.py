--- conflicted
+++ resolved
@@ -1,11 +1,5 @@
-<<<<<<< HEAD
 from lasy.backend import xp
-=======
 from abc import ABC, abstractmethod
-
-import numpy as np
->>>>>>> 19cd6eef
-
 
 class OpticalElement(ABC):
     """
