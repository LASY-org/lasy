--- conflicted
+++ resolved
@@ -4,11 +4,7 @@
     use_cupy = True
 except ImportError:
     import numpy as xp
-<<<<<<< HEAD
+
     use_cupy = False
 
-__all__ = ['use_cupy', 'xp']
-=======
-
-    use_cupy = False
->>>>>>> aed9b41d
+__all__ = ['use_cupy', 'xp']