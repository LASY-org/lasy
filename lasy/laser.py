--- conflicted
+++ resolved
@@ -139,13 +139,9 @@
         else:
             raise ValueError(f'kind "{kind}" not recognized')
 
-<<<<<<< HEAD
     def propagate(
-        self, distance, initial_optical_element=None, nr_boundary=None, backend="NP"
+        self, distance, initial_optical_element=None, nr_boundary=None, backend="NP", show_progress=True
     ):
-=======
-    def propagate(self, distance, nr_boundary=None, backend="NP", show_progress=True):
->>>>>>> 868e0565
         """
         Propagate the laser pulse by the distance specified.
 
