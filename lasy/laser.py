import numpy as np
from scipy.constants import c

from axiprop.lib import PropagatorFFT2, PropagatorResampling

from lasy.utils.grid import Grid
from lasy.utils.laser_utils import (
    normalize_energy,
    normalize_peak_field_amplitude,
    normalize_peak_intensity,
)
from lasy.utils.openpmd_output import write_to_openpmd_file


class Laser:
    """
    Evaluate a laser profile on a grid, propagate it, and write it to a file.

    This is a top-level class.

    Parameters
    ----------
    dim : string
        Dimensionality of the array. Options are:

        - ``'xyt'``: The laser pulse is represented on a 3D grid:
                    Cartesian (x,y) transversely, and temporal (t) longitudinally.
        - ``'rt'`` : The laser pulse is represented on a 2D grid:
                    Cylindrical (r) transversely, and temporal (t) longitudinally.

    lo, hi : list of scalars
        Lower and higher end of the physical domain of the box.
        One element per direction (2 for ``dim='rt'``, 3 for ``dim='xyt'``)

    npoints : tuple of int
        Number of points in each direction.
        One element per direction (2 for ``dim='rt'``, 3 for ``dim='xyt'``)
        For the moment, the lower end is assumed to be (0,0) in rt and (0,0,0) in xyt

    profile : an object of type lasy.profiles.profile.Profile
        Defines how to evaluate the envelope field

    n_azimuthal_modes : int (optional)
        Only used if ``dim`` is ``'rt'``. The number of azimuthal modes
        used in order to represent the laser field.

    n_theta_evals: int (optional)
        Only used if ``dim`` is ``'rt'``. The number of points in the theta
        (azimuthal) direction at which to evaluate the laser field, before
        decomposing it into ``n_azimuthal_modes`` azimuthal modes. By default,
        this is set to ``2*n_azimuthal_modes - 1``. However, for highly asymmetrical
        profiles, it may be necessary to increase this number.

        For instance, using ``n_theta_evals=20`` and ``n_azimuthal_modes=1``
        will evaluate the laser field at 20 points in the azimuthal direction
        and then average the values to extract the amplitude of the azimuthal mode 0.

    Examples
    --------
    >>> import matplotlib.pyplot as plt
    >>> from lasy.laser import Laser
    >>> from lasy.profiles.gaussian_profile import GaussianProfile
    >>> from lasy.utils.laser_utils import get_full_field
    >>> # Create profile.
    >>> profile = GaussianProfile(
    ...     wavelength=0.6e-6,  # m
    ...     pol=(1, 0),
    ...     laser_energy=1.,  # J
    ...     w0=5e-6,  # m
    ...     tau=30e-15,  # s
    ...     t_peak=0.  # s
    ... )
    >>> # Create laser with given profile in `rt` geometry.
    >>> laser = Laser(
    ...     dim="rt",
    ...     lo=(0e-6, -60e-15),
    ...     hi=(10e-6, +60e-15),
    ...     npoints=(50, 400),
    ...     profile=profile
    ... )
    >>> # Propagate and visualize.
    >>> n_steps = 3
    >>> propagate_step = 1e-3
    >>> fig, axes = plt.subplots(1, n_steps, sharey=True)
    >>> for step in range(n_steps):
    >>>     laser.propagate(propagate_step)
    >>>     E_rt, extent = get_full_field(laser)
    >>>     extent[2:] *= 1e6
    >>>     extent[:2] *= 1e12
    >>>     tmin, tmax, rmin, rmax = extent
    >>>     vmax = np.abs(E_rt).max()
    >>>     axes[step].imshow(
    ...         E_rt,
    ...         origin="lower",
    ...         aspect="auto",
    ...         vmax=vmax,
    ...         vmin=-vmax,
    ...         extent=[tmin, tmax, rmin, rmax],
    ...         cmap='bwr',
    ...     )
    >>>     axes[step].set(xlabel='t (ps)')
    >>>     if step == 0:
    >>>         axes[step].set(ylabel='r (µm)')
    """

    def __init__(
        self, dim, lo, hi, npoints, profile, n_azimuthal_modes=1, n_theta_evals=None
    ):
        self.grid = Grid(dim, lo, hi, npoints, n_azimuthal_modes)
        self.dim = dim
        self.profile = profile

        # Create the grid on which to evaluate the laser, evaluate it
        if self.dim == "xyt":
            x, y, t = np.meshgrid(*self.grid.axes, indexing="ij")
            self.grid.field[...] = profile.evaluate(x, y, t)
        elif self.dim == "rt":
            if n_theta_evals is None:
                # Generate 2*n_azimuthal_modes - 1 evenly-spaced values of
                # theta, to evaluate the laser
                n_theta_evals = 2 * self.grid.n_azimuthal_modes - 1
            # Make sure that there are enough points to resolve the azimuthal modes
            assert n_theta_evals >= 2 * self.grid.n_azimuthal_modes - 1
            theta1d = 2 * np.pi / n_theta_evals * np.arange(n_theta_evals)
            theta, r, t = np.meshgrid(theta1d, *self.grid.axes, indexing="ij")
            x = r * np.cos(theta)
            y = r * np.sin(theta)
            # Evaluate the profile on the generated grid
            envelope = profile.evaluate(x, y, t)
            # Perform the azimuthal decomposition
            azimuthal_modes = np.fft.ifft(envelope, axis=0)
            self.grid.field[:n_azimuthal_modes] = azimuthal_modes[:n_azimuthal_modes]
            if n_azimuthal_modes > 1:
                self.grid.field[-n_azimuthal_modes + 1 :] = azimuthal_modes[
                    -n_azimuthal_modes + 1 :
                ]

        # For profiles that define the energy, normalize the amplitude
        if hasattr(profile, "laser_energy"):
            self.normalize(profile.laser_energy, kind="energy")

    def normalize(self, value, kind="energy"):
        """
        Normalize the pulse either to the energy, peak field amplitude or peak intensity.

        Parameters
        ----------
        value: scalar
            Value to which to normalize the field property that is defined in ``kind``
        kind: string (optional)
            Distance by which the laser pulse should be propagated
            Options: ``'energy``', ``'field'``, ``'intensity'`` (default is ``'energy'``)
        """
        if kind == "energy":
            normalize_energy(self.dim, value, self.grid)
        elif kind == "field":
            normalize_peak_field_amplitude(value, self.grid)
        elif kind == "intensity":
            normalize_peak_intensity(value, self.grid)
        else:
            raise ValueError(f'kind "{kind}" not recognized')

    def apply_optics(self, optical_element):
        """
        Propagate the laser pulse through a thin optical element.

        Parameter
        ---------
        optical_element: an :class:`.OpticalElement` object (optional)
            Represents a thin optical element, through which the laser
            propagates.
        """
        # Transform the field from temporal to frequency domain
        time_axis_indx = -1
        field_fft = np.fft.ifft(self.grid.field, axis=time_axis_indx, norm="backward")

        # Create the frequency axis
        dt = self.grid.dx[time_axis_indx]
        omega0 = self.profile.omega0
        Nt = self.grid.field.shape[time_axis_indx]
<<<<<<< HEAD
        omega = 2 * np.pi * np.fft.fftfreq(Nt, dt) + omega0

        # Apply optical element
        if self.dim == "rt":
            r, w = np.meshgrid(self.grid.axes[0], omega, indexing="ij")
            # The line below assumes that amplitude_multiplier
            # is cylindrically-symmetric, hence we pass
            # `r` as `x` and 0 as `y`
            multiplier = optical_element.amplitude_multiplier(r, 0, w)
            for i_m in range(self.grid.azimuthal_modes.size):
                field_fft[i_m, :, :] *= multiplier
        else:
            x, y, w = np.meshgrid(
                self.grid.axes[0], self.grid.axes[1], omega, indexing="ij"
            )
            field_fft *= optical_element.amplitude_multiplier(x, y, w)
=======
        omega_1d = 2 * np.pi * np.fft.fftfreq(Nt, dt) + omega0

        # Apply optical element
        if self.dim == "rt":
            r, omega = np.meshgrid(self.grid.axes[0], omega_1d, indexing="ij")
            # The line below assumes that amplitude_multiplier
            # is cylindrically symmetric, hence we pass
            # `r` as `x` and 0 as `y`
            multiplier = optical_element.amplitude_multiplier(r, 0, omega)
            # The azimuthal modes are the components of the Fourier transform
            # along theta (FT_theta). Because the multiplier is assumed to be
            # cylindrically symmetric (i.e. theta-independent):
            # FT_theta[ multiplier * field ] = multiplier * FT_theta[ field ]
            # Thus, we can simply multiply each azimuthal mode by the multiplier.
            for i_m in range(self.grid.azimuthal_modes.size):
                field_fft[i_m, :, :] *= multiplier
        else:
            x, y, omega = np.meshgrid(
                self.grid.axes[0], self.grid.axes[1], omega_1d, indexing="ij"
            )
            field_fft *= optical_element.amplitude_multiplier(x, y, omega)
>>>>>>> 6ba85838

        # Transform field from frequency to temporal domain
        self.grid.field[:, :, :] = np.fft.fft(
            field_fft, axis=time_axis_indx, norm="backward"
        )

    def propagate(self, distance, nr_boundary=None, backend="NP", show_progress=True):
        """
        Propagate the laser pulse by the distance specified.

        Parameters
        ----------
        distance : scalar
            Distance by which the laser pulse should be propagated

        initial_optical_element: an :class:`.OpticalElement` object (optional)
            Represents a thin optical element, through which the laser
            propagates, before propagating for `distance` in free space.
            If this is `None`, no optical element is used.

        nr_boundary : integer (optional)
            Number of cells at the end of radial axis, where the field
            will be attenuated (to assert proper Hankel transform).
            Only used for ``'rt'``.

        backend : string (optional)
            Backend used by axiprop (see axiprop documentation).
        show_progress : bool (optional)
            Whether to show a progress bar when performing the computation
        """
        time_axis_indx = -1

        # apply boundary "absorption" if required
        if nr_boundary is not None:
            assert type(nr_boundary) is int and nr_boundary > 0
            absorb_layer_axis = np.linspace(0, np.pi / 2, nr_boundary)
            absorb_layer_shape = np.cos(absorb_layer_axis) ** 0.5
            absorb_layer_shape[-1] = 0.0
            if self.dim == "rt":
                self.grid.field[:, -nr_boundary:, :] *= absorb_layer_shape[
                    None, :, None
                ]
            else:
                self.grid.field[-nr_boundary:, :, :] *= absorb_layer_shape[
                    :, None, None
                ]
                self.grid.field[:nr_boundary, :, :] *= absorb_layer_shape[::-1][
                    :, None, None
                ]
                self.grid.field[:, -nr_boundary:, :] *= absorb_layer_shape[
                    None, :, None
                ]
                self.grid.field[:, :nr_boundary, :] *= absorb_layer_shape[::-1][
                    None, :, None
                ]

        # Transform the field from temporal to frequency domain
        field_fft = np.fft.ifft(self.grid.field, axis=time_axis_indx, norm="backward")

        # Create the frequency axis
        dt = self.grid.dx[time_axis_indx]
        omega0 = self.profile.omega0
        Nt = self.grid.field.shape[time_axis_indx]
        omega = 2 * np.pi * np.fft.fftfreq(Nt, dt) + omega0

        # make 3D shape for the frequency axis
        omega_shape = (1, 1, self.grid.field.shape[time_axis_indx])

        if self.dim == "rt":
            # Construct the propagator (check if exists)
            if not hasattr(self, "prop"):
                spatial_axes = (self.grid.axes[0],)
                self.prop = []
                for m in self.grid.azimuthal_modes:
                    self.prop.append(
                        PropagatorResampling(
                            *spatial_axes,
                            omega / c,
                            mode=m,
                            backend=backend,
                            verbose=False,
                        )
                    )
            # Propagate the spectral image
            for i_m in range(self.grid.azimuthal_modes.size):
                transform_data = np.transpose(field_fft[i_m]).copy()
                self.prop[i_m].step(
                    transform_data,
                    distance,
                    overwrite=True,
                    show_progress=show_progress,
                )
                field_fft[i_m, :, :] = np.transpose(transform_data).copy()
        else:
            # Construct the propagator (check if exists)
            if not hasattr(self, "prop"):
                Nx, Ny, Nt = self.grid.field.shape
                Lx = self.grid.hi[0] - self.grid.lo[0]
                Ly = self.grid.hi[1] - self.grid.lo[1]
                spatial_axes = ((Lx, Nx), (Ly, Ny))
                self.prop = PropagatorFFT2(
                    *spatial_axes,
                    omega / c,
                    backend=backend,
                    verbose=False,
                )
            # Propagate the spectral image
            transform_data = np.moveaxis(field_fft, -1, 0).copy()
            self.prop.step(
                transform_data, distance, overwrite=True, show_progress=show_progress
            )
            field_fft[:, :, :] = np.moveaxis(transform_data, 0, -1).copy()

        # Choose the time translation assuming propagation at v=c
        translate_time = distance / c

        # Translate the domain
        self.grid.lo[time_axis_indx] += translate_time
        self.grid.hi[time_axis_indx] += translate_time
        self.grid.axes[time_axis_indx] += translate_time

        # Translate the phase of spectral image
        field_fft *= np.exp(-1j * translate_time * omega.reshape(omega_shape))

        # Transform field from frequency to temporal domain
        self.grid.field[:, :, :] = np.fft.fft(
            field_fft, axis=time_axis_indx, norm="backward"
        )

        # Translate phase of the retrieved envelope by the distance
        self.grid.field *= np.exp(1j * omega0 * distance / c)

    def write_to_file(
        self, file_prefix="laser", file_format="h5", save_as_vector_potential=False
    ):
        """
        Write the laser profile + metadata to file.

        Parameters
        ----------
        file_prefix : string
            The file name will start with this prefix.

        file_format : string
            Format to be used for the output file. Options are ``"h5"`` and ``"bp"``.

        save_as_vector_potential : bool (optional)
            Whether the envelope is converted to normalized vector potential
            before writing to file.
        """
        write_to_openpmd_file(
            self.dim,
            file_prefix,
            file_format,
            self.grid,
            self.profile.lambda0,
            self.profile.pol,
            save_as_vector_potential,
        )

    def show(self, **kw):
        """
        Show a 2D image of the laser amplitude.

        Parameters
        ----------
        **kw: additional arguments to be passed to matplotlib's imshow command
        """
        if self.dim == "rt":
            # Show field in the plane y=0, above and below axis, with proper sign for each mode
            E = [
                np.concatenate(
                    ((-1.0) ** m * self.grid.field[m, ::-1], self.grid.field[m])
                )
                for m in self.grid.azimuthal_modes
            ]
            E = sum(E)  # Sum all the modes
            extent = [
                self.grid.lo[-1],
                self.grid.hi[-1],
                -self.grid.hi[0],
                self.grid.hi[0],
            ]

        else:
            # In 3D show an image in the xt plane
            i_slice = int(self.grid.field.shape[1] // 2)
            E = self.grid.field[:, i_slice, :]
            extent = [
                self.grid.lo[-1],
                self.grid.hi[-1],
                self.grid.lo[0],
                self.grid.hi[0],
            ]

        import matplotlib.pyplot as plt

        plt.imshow(abs(E), extent=extent, aspect="auto", origin="lower", **kw)
        cb = plt.colorbar()
        cb.set_label("$|E_{envelope}|$ (V/m)")
        plt.xlabel("t (s)")
        plt.ylabel("x (m)")<|MERGE_RESOLUTION|>--- conflicted
+++ resolved
@@ -178,24 +178,6 @@
         dt = self.grid.dx[time_axis_indx]
         omega0 = self.profile.omega0
         Nt = self.grid.field.shape[time_axis_indx]
-<<<<<<< HEAD
-        omega = 2 * np.pi * np.fft.fftfreq(Nt, dt) + omega0
-
-        # Apply optical element
-        if self.dim == "rt":
-            r, w = np.meshgrid(self.grid.axes[0], omega, indexing="ij")
-            # The line below assumes that amplitude_multiplier
-            # is cylindrically-symmetric, hence we pass
-            # `r` as `x` and 0 as `y`
-            multiplier = optical_element.amplitude_multiplier(r, 0, w)
-            for i_m in range(self.grid.azimuthal_modes.size):
-                field_fft[i_m, :, :] *= multiplier
-        else:
-            x, y, w = np.meshgrid(
-                self.grid.axes[0], self.grid.axes[1], omega, indexing="ij"
-            )
-            field_fft *= optical_element.amplitude_multiplier(x, y, w)
-=======
         omega_1d = 2 * np.pi * np.fft.fftfreq(Nt, dt) + omega0
 
         # Apply optical element
@@ -217,7 +199,6 @@
                 self.grid.axes[0], self.grid.axes[1], omega_1d, indexing="ij"
             )
             field_fft *= optical_element.amplitude_multiplier(x, y, omega)
->>>>>>> 6ba85838
 
         # Transform field from frequency to temporal domain
         self.grid.field[:, :, :] = np.fft.fft(
