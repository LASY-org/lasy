--- conflicted
+++ resolved
@@ -200,113 +200,26 @@
         self.grid.set_spectral_field(spectral_field)
 
     def propagate(
-            self, distance, nr_boundary=None, backend="NP", grid=None, show_progress=True
+        self, distance, nr_boundary=None, backend="NP", grid=None, show_progress=True
         ):
-            """
-            Propagate the laser pulse by the distance specified.
-
-            Parameters
-            ----------
-            distance : scalar
-                Distance by which the laser pulse should be propagated
-
-            nr_boundary : integer (optional)
-                Number of cells at the end of radial axis, where the field
-                will be attenuated (to assert proper Hankel transform).
-                Only used for ``'rt'``.
-            backend : string (optional)
-                Backend used by axiprop (see axiprop documentation).
-
-            grid : Grid object (optional)
-                Resample the field onto a new grid. Only works for ``'rt'``.
-
-            show_progress : bool (optional)
-                Whether to show a progress bar when performing the computation
-            """
-            time_axis_indx = -1
-
-            # apply boundary "absorption" if required
-            if nr_boundary is not None:
-                assert type(nr_boundary) is int and nr_boundary > 0
-                absorb_layer_axis = np.linspace(0, np.pi / 2, nr_boundary)
-                absorb_layer_shape = np.cos(absorb_layer_axis) ** 0.5
-                absorb_layer_shape[-1] = 0.0
-                if self.dim == "rt":
-                    self.grid.field[:, -nr_boundary:, :] *= absorb_layer_shape[
-                        None, :, None
-                    ]
-                else:
-                    self.grid.field[-nr_boundary:, :, :] *= absorb_layer_shape[
-                        :, None, None
-                    ]
-                    self.grid.field[:nr_boundary, :, :] *= absorb_layer_shape[::-1][
-                        :, None, None
-                    ]
-                    self.grid.field[:, -nr_boundary:, :] *= absorb_layer_shape[
-                        None, :, None
-                    ]
-                    self.grid.field[:, :nr_boundary, :] *= absorb_layer_shape[::-1][
-                        None, :, None
-                    ]
-
-            # Transform the field from temporal to frequency domain
-            field_fft = np.fft.ifft(self.grid.field, axis=time_axis_indx, norm="backward")
-
-            # Create the frequency axis
-            dt = self.grid.dx[time_axis_indx]
-            omega0 = self.profile.omega0
-            Nt = self.grid.field.shape[time_axis_indx]
-            omega = 2 * np.pi * np.fft.fftfreq(Nt, dt) + omega0
-            # make 3D shape for the frequency axis
-            omega_shape = (1, 1, self.grid.field.shape[time_axis_indx])
-
-<<<<<<< HEAD
-            if self.dim == "rt":
-                # Construct new propagator with resampling if grid is passed
-                if grid is not None:
-                    # Overwrite time information from current grid
-                    grid.lo[time_axis_indx] = self.grid.lo[time_axis_indx]
-                    grid.hi[time_axis_indx] = self.grid.hi[time_axis_indx]
-                    grid.axes[time_axis_indx] = self.grid.axes[time_axis_indx]
-                    # Get current and resampled axis
-                    spatial_axes = (self.grid.axes[0],)
-                    spatial_axes_n = (grid.axes[0],)
-                    # Overwrite grid
-                    self.grid = grid
-                    self.prop = []  # Delete existing propagator
-                    # Create Propagator and pass resampled axis
-                    for m in self.grid.azimuthal_modes:
-                        self.prop.append(
-                            PropagatorResampling(
-                                *spatial_axes,
-                                omega / c,
-                                *spatial_axes_n,
-                                mode=m,
-                                backend=backend,
-                                verbose=False,
-                            )
-                        )
-                # Construct the propagator for non-resampled case (check if exists)
-                elif not hasattr(self, "prop"):
-                    spatial_axes = (self.grid.axes[0],)
-                    self.prop = []
-                    for m in self.grid.azimuthal_modes:
-                        self.prop.append(
-                            PropagatorResampling(
-                                *spatial_axes,
-                                omega / c,
-                                mode=m,
-                                backend=backend,
-                                verbose=False,
-                            )
-=======
+        """
+        Propagate the laser pulse by the distance specified.
+
+        Parameters
+        ----------
+        distance : scalar
+            Distance by which the laser pulse should be propagated
+
         nr_boundary : integer (optional)
             Number of cells at the end of radial axis, where the field
             will be attenuated (to assert proper Hankel transform).
             Only used for ``'rt'``.
-
         backend : string (optional)
             Backend used by axiprop (see axiprop documentation).
+
+        grid : Grid object (optional)
+            Resample the field onto a new grid. Only works for ``'rt'``.
+
         show_progress : bool (optional)
             Whether to show a progress bar when performing the computation
         """
@@ -333,8 +246,32 @@
         omega = 2 * np.pi * np.fft.fftfreq(Nt, dt) + omega0
 
         if self.dim == "rt":
-            # Construct the propagator (check if exists)
-            if not hasattr(self, "prop"):
+            # Construct new propagator with resampling if grid is passed
+            if grid is not None:
+                # Overwrite time information from current grid
+                grid.lo[time_axis_indx] = self.grid.lo[time_axis_indx]
+                grid.hi[time_axis_indx] = self.grid.hi[time_axis_indx]
+                grid.axes[time_axis_indx] = self.grid.axes[time_axis_indx]
+                # Get current and resampled axis
+                spatial_axes = (self.grid.axes[0],)
+                spatial_axes_n = (grid.axes[0],)
+                # Overwrite grid
+                self.grid = grid
+                self.prop = []  # Delete existing propagator
+                # Create Propagator and pass resampled axis
+                for m in self.grid.azimuthal_modes:
+                    self.prop.append(
+                        PropagatorResampling(
+                            *spatial_axes,
+                            omega / c,
+                            *spatial_axes_n,
+                            mode=m,
+                            backend=backend,
+                            verbose=False,
+                        )
+                    )
+            # Construct the propagator for non-resampled case (check if exists)
+            elif not hasattr(self, "prop"):
                 spatial_axes = (self.grid.axes[0],)
                 self.prop = []
                 for m in self.grid.azimuthal_modes:
@@ -345,42 +282,8 @@
                             mode=m,
                             backend=backend,
                             verbose=False,
->>>>>>> 19cd6eef
                         )
-                # Propagate the spectral image
-                for i_m in range(self.grid.azimuthal_modes.size):
-                    transform_data = np.transpose(field_fft[i_m]).copy()
-                    self.prop[i_m].step(
-                        transform_data,
-                        distance,
-                        overwrite=True,
-                        show_progress=show_progress,
                     )
-<<<<<<< HEAD
-                    field_fft[i_m, :, :] = np.transpose(transform_data).copy()
-                # Delete Propagator if resampling was done
-                if grid is not None:
-                    del self.prop
-            else:
-                # Construct the propagator for non-rt case (check if exists)
-                if not hasattr(self, "prop"):
-                    Nx, Ny, Nt = self.grid.field.shape
-                    Lx = self.grid.hi[0] - self.grid.lo[0]
-                    Ly = self.grid.hi[1] - self.grid.lo[1]
-                    spatial_axes = ((Lx, Nx), (Ly, Ny))
-                    self.prop = PropagatorFFT2(
-                        *spatial_axes,
-                        omega / c,
-                        backend=backend,
-                        verbose=False,
-                    )
-                # Propagate the spectral image
-                transform_data = np.transpose(field_fft).copy()
-                self.prop.step(
-                    transform_data, distance, overwrite=True, show_progress=show_progress
-                )
-                field_fft[:, :, :] = np.transpose(transform_data).copy()
-=======
             # Propagate the spectral image
             spectral_field = self.grid.get_spectral_field()
             for i_m in range(self.grid.azimuthal_modes.size):
@@ -392,7 +295,10 @@
                     show_progress=show_progress,
                 )
                 spectral_field[i_m, :, :] = np.transpose(transform_data).copy()
-            self.grid.set_spectral_field(spectral_field)
+                self.grid.set_spectral_field(spectral_field)
+            # Delete Propagator if resampling was done
+            if grid is not None:
+                del self.prop
         else:
             # Construct the propagator (check if exists)
             if not hasattr(self, "prop"):
@@ -413,29 +319,10 @@
                 transform_data, distance, overwrite=True, show_progress=show_progress
             )
             spectral_field = np.moveaxis(transform_data, 0, -1).copy()
->>>>>>> 19cd6eef
-
-            # Choose the time translation assuming propagation at v=c
-            translate_time = distance / c
-
-<<<<<<< HEAD
-            # Translate the domain
-            self.grid.lo[time_axis_indx] += translate_time
-            self.grid.hi[time_axis_indx] += translate_time
-            self.grid.axes[time_axis_indx] += translate_time
-
-            # Translate the phase of spectral image
-            field_fft *= np.exp(-1j * translate_time * omega.reshape(omega_shape))
-
-            # Transform field from frequency to temporal domain
-            self.grid.field[:, :, :] = np.fft.fft(
-                field_fft, axis=time_axis_indx, norm="backward"
-            )
-
-            # Translate phase of the retrieved envelope by the distance
-            self.grid.field *= np.exp(1j * omega0 * distance / c)
-
-=======
+
+        # Choose the time translation assuming propagation at v=c
+        translate_time = distance / c
+
         # This translation (e.g. delay in time, compared to t=0, associated
         # with the propagation) is not automatically handled by the above
         # propagators, so it needs to be added by hand.
@@ -449,7 +336,6 @@
         self.grid.hi[time_axis_indx] += translate_time
         self.grid.axes[time_axis_indx] += translate_time
 
->>>>>>> 19cd6eef
     def write_to_file(
         self,
         file_prefix="laser",
