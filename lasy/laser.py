--- conflicted
+++ resolved
@@ -139,11 +139,7 @@
         else:
             raise ValueError(f'kind "{kind}" not recognized')
 
-<<<<<<< HEAD
-    def propagate(self, distance, nr_boundary=None, backend="NP", grid=None):
-=======
-    def propagate(self, distance, nr_boundary=None, backend="NP", show_progress=True):
->>>>>>> 868e0565
+    def propagate(self, distance, nr_boundary=None, backend="NP", grid=None, show_progress=True):
         """
         Propagate the laser pulse by the distance specified.
 
@@ -158,13 +154,12 @@
             Only used for ``'rt'``.
         backend : string (optional)
             Backend used by axiprop (see axiprop documentation).
-<<<<<<< HEAD
-        grid : 
-            a grid object: Grid(dim, lo, hi, npoints, n_azimuthal_modes), resampling option 
-=======
+            
+        grid : Grid object (optional)
+            Resample the field onto a new grid. Only works for ``'rt'``.
+            
         show_progress : bool (optional)
             Whether to show a progress bar when performing the computation
->>>>>>> 868e0565
         """
         time_axis_indx = -1
 
