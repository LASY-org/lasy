--- conflicted
+++ resolved
@@ -327,25 +327,13 @@
         theta: float (rad) (optional)
             Azimuthal angle
         slice: float (optional)
-<<<<<<< HEAD
             Normalised position of the slice from -0.5 to 0.5
-
-        Returns
-        -------
-            Et: ndarray (V/m)
-                The reconstructed field of the shape (Nt_new, Nr) (for ``'rt'``)
-                or (Nt_new, Nx) (for ``'xyt'``)
-
-            extent: ndarray (Tmin, Tmax, Xmin, Xmax)
-=======
-            normalised position of the slice from -0.5 to 0.5
         Returns:
         --------
             Et: ndarray (V/m)
                 The reconstructed field, with shape (Nr, Nt_new) (for `rt`)
                 or (Nx, Nt_new) (for `xyt`)
             extent: ndarray (Xmin, Xmax, Tmin, Tmax)
->>>>>>> 51ea3f34
                 Physical extent of the reconstructed field
         """
         omega0 = self.profile.omega0
