import numpy as np
from scipy.constants import c

from axiprop.lib import PropagatorFFT2, PropagatorResampling

from lasy.utils.grid import Grid
from lasy.utils.laser_utils import (
    normalize_energy,
    normalize_peak_field_amplitude,
    normalize_peak_intensity,
)
from lasy.utils.openpmd_output import write_to_openpmd_file


class Laser:
    """
    Evaluate a laser profile on a grid, propagate it, and write it to a file.

    This is a top-level class.

    Parameters
    ----------
    dim : string
        Dimensionality of the array. Options are:

        - ``'xyt'``: The laser pulse is represented on a 3D grid:
                    Cartesian (x,y) transversely, and temporal (t) longitudinally.
        - ``'rt'`` : The laser pulse is represented on a 2D grid:
                    Cylindrical (r) transversely, and temporal (t) longitudinally.

    lo, hi : list of scalars
        Lower and higher end of the physical domain of the box.
        One element per direction (2 for ``dim='rt'``, 3 for ``dim='xyt'``)

    npoints : tuple of int
        Number of points in each direction.
        One element per direction (2 for ``dim='rt'``, 3 for ``dim='xyt'``)
        For the moment, the lower end is assumed to be (0,0) in rt and (0,0,0) in xyt

    profile : an object of type lasy.profiles.profile.Profile
        Defines how to evaluate the envelope field

    n_azimuthal_modes : int (optional)
        Only used if ``dim`` is ``'rt'``. The number of azimuthal modes
        used in order to represent the laser field.

    n_theta_evals: int (optional)
        Only used if ``dim`` is ``'rt'``. The number of points in the theta
        (azimuthal) direction at which to evaluate the laser field, before
        decomposing it into ``n_azimuthal_modes`` azimuthal modes. By default,
        this is set to ``2*n_azimuthal_modes - 1``. However, for highly asymmetrical
        profiles, it may be necessary to increase this number.

        For instance, using ``n_theta_evals=20`` and ``n_azimuthal_modes=1``
        will evaluate the laser field at 20 points in the azimuthal direction
        and then average the values to extract the amplitude of the azimuthal mode 0.

    Examples
    --------
    >>> import matplotlib.pyplot as plt
    >>> from lasy.laser import Laser
    >>> from lasy.profiles.gaussian_profile import GaussianProfile
    >>> from lasy.utils.laser_utils import get_full_field
    >>> # Create profile.
    >>> profile = GaussianProfile(
    ...     wavelength=0.6e-6,  # m
    ...     pol=(1, 0),
    ...     laser_energy=1.,  # J
    ...     w0=5e-6,  # m
    ...     tau=30e-15,  # s
    ...     t_peak=0.  # s
    ... )
    >>> # Create laser with given profile in `rt` geometry.
    >>> laser = Laser(
    ...     dim="rt",
    ...     lo=(0e-6, -60e-15),
    ...     hi=(10e-6, +60e-15),
    ...     npoints=(50, 400),
    ...     profile=profile
    ... )
    >>> # Propagate and visualize.
    >>> n_steps = 3
    >>> propagate_step = 1e-3
    >>> fig, axes = plt.subplots(1, n_steps, sharey=True)
    >>> for step in range(n_steps):
    >>>     laser.propagate(propagate_step)
    >>>     E_rt, extent = get_full_field(laser)
    >>>     extent[2:] *= 1e6
    >>>     extent[:2] *= 1e12
    >>>     tmin, tmax, rmin, rmax = extent
    >>>     vmax = np.abs(E_rt).max()
    >>>     axes[step].imshow(
    ...         E_rt,
    ...         origin="lower",
    ...         aspect="auto",
    ...         vmax=vmax,
    ...         vmin=-vmax,
    ...         extent=[tmin, tmax, rmin, rmax],
    ...         cmap='bwr',
    ...     )
    >>>     axes[step].set(xlabel='t (ps)')
    >>>     if step == 0:
    >>>         axes[step].set(ylabel='r (µm)')
    """

    def __init__(
        self, dim, lo, hi, npoints, profile, n_azimuthal_modes=1, n_theta_evals=None
    ):
        self.grid = Grid(dim, lo, hi, npoints, n_azimuthal_modes)
        self.dim = dim
        self.profile = profile

        # Create the grid on which to evaluate the laser, evaluate it
        if self.dim == "xyt":
            x, y, t = np.meshgrid(*self.grid.axes, indexing="ij")
            self.grid.field[...] = profile.evaluate(x, y, t)
        elif self.dim == "rt":
            if n_theta_evals is None:
                # Generate 2*n_azimuthal_modes - 1 evenly-spaced values of
                # theta, to evaluate the laser
                n_theta_evals = 2 * self.grid.n_azimuthal_modes - 1
            # Make sure that there are enough points to resolve the azimuthal modes
            assert n_theta_evals >= 2 * self.grid.n_azimuthal_modes - 1
            theta1d = 2 * np.pi / n_theta_evals * np.arange(n_theta_evals)
            theta, r, t = np.meshgrid(theta1d, *self.grid.axes, indexing="ij")
            x = r * np.cos(theta)
            y = r * np.sin(theta)
            # Evaluate the profile on the generated grid
            envelope = profile.evaluate(x, y, t)
            # Perform the azimuthal decomposition
            azimuthal_modes = np.fft.ifft(envelope, axis=0)
            self.grid.field[:n_azimuthal_modes] = azimuthal_modes[:n_azimuthal_modes]
            if n_azimuthal_modes > 1:
                self.grid.field[-n_azimuthal_modes + 1 :] = azimuthal_modes[
                    -n_azimuthal_modes + 1 :
                ]

        # For profiles that define the energy, normalize the amplitude
        if hasattr(profile, "laser_energy"):
            self.normalize(profile.laser_energy, kind="energy")

    def normalize(self, value, kind="energy"):
        """
        Normalize the pulse either to the energy, peak field amplitude or peak intensity.

        Parameters
        ----------
        value: scalar
            Value to which to normalize the field property that is defined in ``kind``
        kind: string (optional)
            Distance by which the laser pulse should be propagated
            Options: ``'energy``', ``'field'``, ``'intensity'`` (default is ``'energy'``)
        """
        if kind == "energy":
            normalize_energy(self.dim, value, self.grid)
        elif kind == "field":
            normalize_peak_field_amplitude(value, self.grid)
        elif kind == "intensity":
            normalize_peak_intensity(value, self.grid)
        else:
            raise ValueError(f'kind "{kind}" not recognized')

    def propagate(
        self,
        distance,
        initial_optical_element=None,
        nr_boundary=None,
        backend="NP",
        show_progress=True,
    ):
        """
        Propagate the laser pulse by the distance specified.

        Parameters
        ----------
        distance : scalar
            Distance by which the laser pulse should be propagated

        initial_optical_element: an :class:`.OpticalElement` object (optional)
            Represents a thin optical element, through which the laser
            propagates, before propagating for `distance` in free space.
            If this is `None`, no optical element is used.

        nr_boundary : integer (optional)
            Number of cells at the end of radial axis, where the field
            will be attenuated (to assert proper Hankel transform).
            Only used for ``'rt'``.

        backend : string (optional)
            Backend used by axiprop (see axiprop documentation).
        show_progress : bool (optional)
            Whether to show a progress bar when performing the computation
        """
        time_axis_indx = -1

        # apply boundary "absorption" if required
        if nr_boundary is not None:
            assert type(nr_boundary) is int and nr_boundary > 0
            absorb_layer_axis = np.linspace(0, np.pi / 2, nr_boundary)
            absorb_layer_shape = np.cos(absorb_layer_axis) ** 0.5
            absorb_layer_shape[-1] = 0.0
            if self.dim == "rt":
                self.grid.field[:, -nr_boundary:, :] *= absorb_layer_shape[
                    None, :, None
                ]
            else:
                self.grid.field[-nr_boundary:, :, :] *= absorb_layer_shape[
                    :, None, None
                ]
                self.grid.field[:nr_boundary, :, :] *= absorb_layer_shape[::-1][
                    :, None, None
                ]
                self.grid.field[:, -nr_boundary:, :] *= absorb_layer_shape[
                    None, :, None
                ]
                self.grid.field[:, :nr_boundary, :] *= absorb_layer_shape[::-1][
                    None, :, None
                ]

        # Transform the field from temporal to frequency domain
        field_fft = np.fft.ifft(self.grid.field, axis=time_axis_indx, norm="backward")

        # Create the frequency axis
        dt = self.grid.dx[time_axis_indx]
        omega0 = self.profile.omega0
        Nt = self.grid.field.shape[time_axis_indx]
        omega = 2 * np.pi * np.fft.fftfreq(Nt, dt) + omega0

        # make 3D shape for the frequency axis
        omega_shape = (1, 1, self.grid.field.shape[time_axis_indx])

        if self.dim == "rt":
            # Apply optical element
            if initial_optical_element is not None:
                r, w = np.meshgrid(self.grid.axes[0], omega, indexing="ij")
                # The line below assumes that amplitude_multiplier
                # is cylindrically-symmetric, hence we pass
                # `r` as `x` and 0 as `y`
                multiplier = initial_optical_element.amplitude_multiplier(r, 0, w)
                for i_m in range(self.grid.azimuthal_modes.size):
                    field_fft[i_m, :, :] *= multiplier

            # Construct the propagator (check if exists)
            if not hasattr(self, "prop"):
                spatial_axes = (self.grid.axes[0],)
                self.prop = []
                for m in self.grid.azimuthal_modes:
                    self.prop.append(
                        PropagatorResampling(
                            *spatial_axes,
                            omega / c,
                            mode=m,
                            backend=backend,
                            verbose=False,
                        )
                    )
            # Propagate the spectral image
            for i_m in range(self.grid.azimuthal_modes.size):
                transform_data = np.transpose(field_fft[i_m]).copy()
                self.prop[i_m].step(
                    transform_data,
                    distance,
                    overwrite=True,
                    show_progress=show_progress,
                )
                field_fft[i_m, :, :] = np.transpose(transform_data).copy()
        else:
            # Apply optical element
            if initial_optical_element is not None:
                x, y, w = np.meshgrid(
                    self.grid.axes[0], self.grid.axes[1], omega, indexing="ij"
                )
                field_fft *= initial_optical_element.amplitude_multiplier(x, y, w)

            # Construct the propagator (check if exists)
            if not hasattr(self, "prop"):
                Nx, Ny, Nt = self.grid.field.shape
                Lx = self.grid.hi[0] - self.grid.lo[0]
                Ly = self.grid.hi[1] - self.grid.lo[1]
                spatial_axes = ((Lx, Nx), (Ly, Ny))
                self.prop = PropagatorFFT2(
                    *spatial_axes,
                    omega / c,
                    backend=backend,
                    verbose=False,
                )
            # Propagate the spectral image
            transform_data = np.moveaxis(field_fft, -1, 0).copy()
            self.prop.step(
                transform_data, distance, overwrite=True, show_progress=show_progress
            )
            field_fft[:, :, :] = np.moveaxis(transform_data, 0, -1).copy()

        # Choose the time translation assuming propagation at v=c
        translate_time = distance / c

        # Translate the domain
        self.grid.lo[time_axis_indx] += translate_time
        self.grid.hi[time_axis_indx] += translate_time
        self.grid.axes[time_axis_indx] += translate_time

        # Translate the phase of spectral image
        field_fft *= np.exp(-1j * translate_time * omega.reshape(omega_shape))

        # Transform field from frequency to temporal domain
        self.grid.field[:, :, :] = np.fft.fft(
            field_fft, axis=time_axis_indx, norm="backward"
        )

        # Translate phase of the retrieved envelope by the distance
        self.grid.field *= np.exp(1j * omega0 * distance / c)

    def write_to_file(
        self, file_prefix="laser", file_format="h5", save_as_vector_potential=False
    ):
        """
        Write the laser profile + metadata to file.

        Parameters
        ----------
        file_prefix : string
            The file name will start with this prefix.

        file_format : string
            Format to be used for the output file. Options are ``"h5"`` and ``"bp"``.

        save_as_vector_potential : bool (optional)
            Whether the envelope is converted to normalized vector potential
            before writing to file.
        """
        write_to_openpmd_file(
            self.dim,
            file_prefix,
            file_format,
            self.grid,
            self.profile.lambda0,
            self.profile.pol,
            save_as_vector_potential,
        )

    def show(self, **kw):
        """
        Show a 2D image of the laser amplitude.

        Parameters
        ----------
        **kw: additional arguments to be passed to matplotlib's imshow command
        """
        if self.dim == "rt":
            # Show field in the plane y=0, above and below axis, with proper sign for each mode
            E = [
                np.concatenate(
<<<<<<< HEAD
                    ((-1) ** m * self.grid.field[0, ::-1], self.grid.field[0])
                )
                for m in self.grid.azimuthal_modes
            ]
            E = sum(E)
=======
                    ((-1.0) ** m * self.grid.field[m, ::-1], self.grid.field[m])
                )
                for m in self.grid.azimuthal_modes
            ]
            E = sum(E)  # Sum all the modes
>>>>>>> 380f90c0
            extent = [
                self.grid.lo[-1],
                self.grid.hi[-1],
                -self.grid.hi[0],
                self.grid.hi[0],
            ]

        else:
            # In 3D show an image in the xt plane
            i_slice = int(self.grid.field.shape[1] // 2)
            E = self.grid.field[:, i_slice, :]
            extent = [
                self.grid.lo[-1],
                self.grid.hi[-1],
                self.grid.lo[0],
                self.grid.hi[0],
            ]

        import matplotlib.pyplot as plt

        plt.imshow(abs(E), extent=extent, aspect="auto", origin="lower", **kw)
        cb = plt.colorbar()
        cb.set_label("$|E_{envelope}|$ (V/m)")
        plt.xlabel("t (s)")
        plt.ylabel("x (m)")<|MERGE_RESOLUTION|>--- conflicted
+++ resolved
@@ -350,19 +350,11 @@
             # Show field in the plane y=0, above and below axis, with proper sign for each mode
             E = [
                 np.concatenate(
-<<<<<<< HEAD
-                    ((-1) ** m * self.grid.field[0, ::-1], self.grid.field[0])
-                )
-                for m in self.grid.azimuthal_modes
-            ]
-            E = sum(E)
-=======
                     ((-1.0) ** m * self.grid.field[m, ::-1], self.grid.field[m])
                 )
                 for m in self.grid.azimuthal_modes
             ]
             E = sum(E)  # Sum all the modes
->>>>>>> 380f90c0
             extent = [
                 self.grid.lo[-1],
                 self.grid.hi[-1],
