--- conflicted
+++ resolved
@@ -233,17 +233,9 @@
                     verbose=False,
                 )
             # Propagate the spectral image
-<<<<<<< HEAD
             transform_data = np.moveaxis(field_fft, -1, 0).copy()
             self.prop.step(transform_data, distance, overwrite=True)
             field_fft[:, :, :] = np.moveaxis(transform_data, 0, -1).copy()
-=======
-            transform_data = np.transpose(field_fft).copy()
-            self.prop.step(
-                transform_data, distance, overwrite=True, show_progress=show_progress
-            )
-            field_fft[:, :, :] = np.transpose(transform_data).copy()
->>>>>>> 13f0e451
 
         # Choose the time translation assuming propagation at v=c
         translate_time = distance / c
