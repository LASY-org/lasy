--- conflicted
+++ resolved
@@ -136,7 +136,6 @@
         else:
             raise ValueError(f'kind "{kind}" not recognized')
 
-<<<<<<< HEAD
     def time_to_frequency(self):
         """
         Transform field from the temporal to the frequency domain via FFT,
@@ -187,10 +186,7 @@
             -1j * translate_time * self.field.omega.reshape(omega_shape)
         )
 
-    def propagate(self, distance, nr_boundary=16):
-=======
     def propagate(self, distance, nr_boundary=None, backend="NP"):
->>>>>>> f9044633
         """
         Propagate the laser pulse by the distance specified
 
