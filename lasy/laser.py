--- conflicted
+++ resolved
@@ -92,61 +92,7 @@
         else:
             raise ValueError(f'kind "{kind}" not recognized')
 
-<<<<<<< HEAD
     def propagate(self, distance, nr_boundary=None, backend='NP'):
-=======
-    def time_to_frequency(self):
-        """
-        Transform field from the temporal to the frequency domain via FFT,
-        and create the frequency axis if necessary.
-        """
-        times_axis = {"rt": 1, "xyt": 0}[self.dim]
-        self.field.field_fft = np.fft.fft(
-            self.field.field, axis=times_axis, norm="forward"
-        )
-
-        if not hasattr(self.field, "omega"):
-            dt = self.box.dx[0]
-            omega0 = self.profile.omega0
-            Nt = self.field.field.shape[times_axis]
-            self.field.omega = 2 * np.pi * np.fft.fftfreq(Nt, dt) + omega0
-
-    def frequency_to_time(self):
-        """
-        Transform field from the frequency to the temporal domain via iFFT.
-        """
-        times_axis = {"rt": 1, "xyt": 0}[self.dim]
-        self.field.field = np.fft.ifft(
-            self.field.field_fft, axis=times_axis, norm="forward"
-        )
-
-    def move_time_window(self, translate_time):
-        """
-        Translate the `box` and phase of `field_fft` in time by a given amount.
-
-        Parameters
-        ----------
-        translate_time: float (s)
-            Time interval by which the time temporal definitions of the
-            laser should be translated.
-        """
-        self.box.lo[0] += translate_time
-        self.box.hi[0] += translate_time
-        self.box.axes[0] += translate_time
-
-        if self.dim == "rt":
-            Nt = self.field.field.shape[1]
-            omega_shape = (1, Nt, 1)
-        elif self.dim == "xyt":
-            Nt = self.field.field.shape[0]
-            omega_shape = (Nt, 1, 1)
-
-        self.field.field_fft *= np.exp(
-            -1j * translate_time * self.field.omega.reshape(omega_shape)
-        )
-
-    def propagate(self, distance, nr_boundary=16):
->>>>>>> 91dc36b1
         """
         Propagate the laser pulse by the distance specified
 
@@ -160,7 +106,6 @@
             will be attenuated (to assert proper Hankel transform).
             Only used for 'rt'.
         """
-<<<<<<< HEAD
         time_axis_indx = {'rt': 1, 'xyt': 0}[self.dim]
 
         # apply boundary "absorption" if required
@@ -239,49 +184,6 @@
         self.field.field = np.fft.ifft(self.field.field_fft,
                                        axis=time_axis_indx,
                                        norm="forward")
-=======
-        if self.dim == "rt":
-            Propagator = PropagatorResampling
-            spatial_axes = (self.box.axes[1],)
-            # apply the boundary "absorption"
-            absorb_layer_axis = np.r_[0 : np.pi / 2 : nr_boundary * 1j]
-            absorb_layer_shape = np.cos(absorb_layer_axis) ** 0.5
-            absorb_layer_shape[-1] = 0.0
-            self.field.field[..., -nr_boundary:] *= absorb_layer_shape
-        elif self.dim == "xyt":
-            Nt, Nx, Ny = self.field.field.shape
-            Lx = self.box.hi[1] - self.box.lo[1]
-            Ly = self.box.hi[2] - self.box.lo[2]
-            Propagator = PropagatorFFT2
-            spatial_axes = ((Lx, Nx), (Ly, Ny))
-
-        self.time_to_frequency()
-
-        if not hasattr(self, "prop"):
-            if self.dim == "rt":
-                azimuthal_modes = np.r_[
-                    np.arange(self.box.n_azimuthal_modes),
-                    np.arange(-self.box.n_azimuthal_modes + 1, 0, 1),
-                ]
-
-                self.prop = [
-                    Propagator(*spatial_axes, self.field.omega / scc.c, mode=m)
-                    for m in azimuthal_modes
-                ]
-            elif self.dim == "xyt":
-                self.prop = Propagator(*spatial_axes, self.field.omega / scc.c)
-
-        if self.dim == "rt":
-            # Loop over modes and propagate each mode by distance
-            for m in range(self.field.field_fft.shape[0]):
-                self.field.field_fft[m] = self.prop[m].step(
-                    self.field.field_fft[m], distance, overwrite=True
-                )
-        elif self.dim == "xyt":
-            self.field.field_fft = self.prop.step(
-                self.field.field_fft, distance, overwrite=True
-            )
->>>>>>> 91dc36b1
 
         # Translate phase of the retrieved envelope by the distance
         self.field.field *= np.exp(1j * self.profile.omega0 * distance / scc.c)
@@ -332,7 +234,6 @@
         field = self.field.field.copy()
         time_axis = self.box.axes[0][:, None]
 
-<<<<<<< HEAD
         if self.dim == 'rt':
             azimuthal_phase = np.exp(-1j * self.box.azimuthal_modes * theta)
             field *= azimuthal_phase[:, None, None]
@@ -347,20 +248,6 @@
             field = field[:, :, Ny_slice]
         else:
             return None
-=======
-        if self.dim == "rt":
-            azimuthal_modes = np.r_[
-                np.arange(self.box.n_azimuthal_modes),
-                np.arange(-self.box.n_azimuthal_modes + 1, 0, 1),
-            ]
-            azimuthal_phase = np.exp(-1j * azimuthal_modes * theta)
-            field *= azimuthal_phase[:, None, None]
-            field = field.sum(0)
-        elif self.dim == "xyt":
-            Ny_middle = field.shape[-1] // 2 - 1
-            Ny_slice = int((1 + slice) * Ny_middle)
-            field = field[:, Ny_slice, :]
->>>>>>> 91dc36b1
 
         field *= np.exp(-1j * omega0 * time_axis)
         field = np.real(field)
