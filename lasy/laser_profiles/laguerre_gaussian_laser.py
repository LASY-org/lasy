from ..utils.laser_energy import compute_laser_energy
from .laser_profile import LaserProfile
import numpy as np
from scipy.special import genlaguerre

class LaguerreGaussianLaser(LaserProfile):
    """
    Derived class for an analytic profile of a high-order Gaussian
    laser pulse expressed in the Laguerre-Gaussian formalism.
    """

    def __init__(self, wavelength, pol,
                laser_energy, w0, p, m, tau, t_peak, cep_phase=0):
        """
        Defines a Laguerre-Gaussian laser pulse.
        More precisely, the electric field corresponds to:
        .. math::
<<<<<<< HEAD
            E_u(r,\theta,t) = Re\left[ E_0\, r^{m} \,
            L_p^m\left( \frac{2 r^2 }{w_0^2}\right )\,
            \cos\left ( m(\theta-\theta_0)\right)\,
            \exp\left( -\frac{\boldsymbol{x}_\perp^2}{w_0^2}
            - \frac{(t-t_{peak})^2}{\tau^2} -i\omega_0(t-t_{peak})
            + i\phi_{cep}\right) \times p_u \right]
        where :math:`u` is either :math:`x` or :math:`y`, :math:`L_p^m` is the
        Generalised Laguerre polynomial of radial order :math:`p` and
        azimuthal order :math:`m`, :math:`p_u` is the polarization
=======
            E_u(r,\theta,t) = Re\left[ E_0\, r^{|m|}e^{-im\theta} \,
            L_p^{|m|}\left( \frac{2 r^2 }{w_0^2}\right )\,
            \exp\left( -\frac{\boldsymbol{x}_\perp^2}{w_0^2}
            - \frac{(t-t_{peak})^2}{\tau^2} -i\omega_0(t-t_{peak})
            + i\phi_{cep}\right) \times p_u \right]
        where :math:`u` is either :math:`x` or :math:`y`, :math:`L_p^{|m|}` is the
        Generalised Laguerre polynomial of radial order :math:`p` and
        azimuthal order :math:`|m|`, :math:`p_u` is the polarization
>>>>>>> 6834b788
        vector, :math:`Re` represent the real part, and :math:`r` is the radial
        coordinate (orthogonal to the propagation direction) and :math:`theta`
        is the azmiuthal coordinate. The other parameters in this formula
        are defined below.

        Parameters:
        -----------
        wavelength: float (in meter)
            The main laser wavelength :math:`\lambda_0` of the laser, which
            defines :math:`\omega_0` in the above formula, according to
            :math:`\omega_0 = 2\pi c/\lambda_0`.
        pol: list of 2 complex numbers (dimensionless)
            Polarization vector. It corresponds to :math:`p_u` in the above
            formula ; :math:`p_x` is the first element of the list and
            :math:`p_y` is the second element of the list. Using complex
            numbers enables elliptical polarizations.
        laser_energy: float (in Joule)
            The total energy of the laser pulse. The amplitude of the laser
            field (:math:`E_0` in the above formula) is automatically
            calculated so that the pulse has the prescribed energy.
        w0: float (in meter)
            The waist of the laser pulse, i.e. :math:`w_0` in the above formula.
        p: int (dimensionless)
            The radial order of Generalized Laguerre polynomial
        m: int (dimensionless)
<<<<<<< HEAD
            The azimuthal order of Generalized Laguerre polynomial
=======
            Defines the phase rotation, i.e. :math:`m` in the above formula.
>>>>>>> 6834b788
        tau: float (in second)
            The duration of the laser pulse, i.e. :math:`\tau` in the above
            formula. Note that :math:`\tau = \tau_{FWHM}/\sqrt{2\log(2)}`,
            where :math:`\tau_{FWHM}` is the Full-Width-Half-Maximum duration
            of the intensity distribution of the pulse.
        t_peak: float (in second)
            The time at which the laser envelope reaches its maximum amplitude,
            i.e. :math:`t_{peak}` in the above formula.
        cep_phase: float (in radian), optional
            The Carrier Enveloppe Phase (CEP), i.e. :math:`\phi_{cep}`
            in the above formula (i.e. the phase of the laser
            oscillation, at the time where the laser envelope is maximum)
        """
        super().__init__(wavelength, pol)
        self.laser_energy = laser_energy
        self.w0 = w0
        self.p = p
        self.m = m
        self.tau = tau
        self.t_peak = t_peak
        self.cep_phase = cep_phase

    def evaluate( self, envelope, box ):
        """
        Fills the envelope field of the laser
        Parameters
        -----------
        envelope: ndarrays (V/m)
            Contains the values of the envelope field, to be filled
        box: an object of type lasy.utils.Box
            Defines the points at which evaluate the laser
        """
        t = box.axes[-1]
        long_profile = np.exp( -(t-self.t_peak)**2/self.tau**2 \
                              + 1.j*(self.cep_phase + self.omega0*self.t_peak))

        if box.dim == 'xyt':
            x = box.axes[0]
            y = box.axes[1]
            # complex_position corresponds to r e^{+/-i\theta}
            if self.m > 0:
                complex_position = x[:,np.newaxis] - 1j*y[np.newaxis, :]
            else:
                complex_position = x[:,np.newaxis] + 1j*y[np.newaxis, :]
            radius = abs(complex_position)
            scaled_rad_squared = (radius**2)/self.w0**2
            transverse_profile = complex_position**abs(self.m) * \
                genlaguerre(self.p, abs(self.m))(2*scaled_rad_squared) * \
                np.exp(-scaled_rad_squared)
            envelope[...] = transverse_profile[:,:,np.newaxis] * \
                    long_profile[np.newaxis, np.newaxis, :]
        elif box.dim == 'rt':
            r = box.axes[0]
<<<<<<< HEAD
=======

            assert self.m == 0,"Only m=0 modes are currently supported"
>>>>>>> 6834b788

            scaled_rad_squared = r**2/self.w0**2
            transverse_profile = r**abs(self.m) * \
                genlaguerre(self.p, abs(self.m))(2*scaled_rad_squared) * \
                np.exp( -scaled_rad_squared )
            # Store field in proper azimuthal modes
            profile = transverse_profile[:,np.newaxis] * \
                        long_profile[np.newaxis, :]
            envelope[self.m,:,:] = np.exp(1j*self.m*self.theta0) * profile
            if self.m != 0:
                envelope[-self.m,:,:] = np.exp(-1j*self.m*self.theta0) * profile

        # Normalize to the correct energy
        current_energy = compute_laser_energy(envelope, box)
        norm_factor = (self.laser_energy/current_energy)**.5
        envelope *= norm_factor<|MERGE_RESOLUTION|>--- conflicted
+++ resolved
@@ -15,17 +15,6 @@
         Defines a Laguerre-Gaussian laser pulse.
         More precisely, the electric field corresponds to:
         .. math::
-<<<<<<< HEAD
-            E_u(r,\theta,t) = Re\left[ E_0\, r^{m} \,
-            L_p^m\left( \frac{2 r^2 }{w_0^2}\right )\,
-            \cos\left ( m(\theta-\theta_0)\right)\,
-            \exp\left( -\frac{\boldsymbol{x}_\perp^2}{w_0^2}
-            - \frac{(t-t_{peak})^2}{\tau^2} -i\omega_0(t-t_{peak})
-            + i\phi_{cep}\right) \times p_u \right]
-        where :math:`u` is either :math:`x` or :math:`y`, :math:`L_p^m` is the
-        Generalised Laguerre polynomial of radial order :math:`p` and
-        azimuthal order :math:`m`, :math:`p_u` is the polarization
-=======
             E_u(r,\theta,t) = Re\left[ E_0\, r^{|m|}e^{-im\theta} \,
             L_p^{|m|}\left( \frac{2 r^2 }{w_0^2}\right )\,
             \exp\left( -\frac{\boldsymbol{x}_\perp^2}{w_0^2}
@@ -34,7 +23,6 @@
         where :math:`u` is either :math:`x` or :math:`y`, :math:`L_p^{|m|}` is the
         Generalised Laguerre polynomial of radial order :math:`p` and
         azimuthal order :math:`|m|`, :math:`p_u` is the polarization
->>>>>>> 6834b788
         vector, :math:`Re` represent the real part, and :math:`r` is the radial
         coordinate (orthogonal to the propagation direction) and :math:`theta`
         is the azmiuthal coordinate. The other parameters in this formula
@@ -60,11 +48,7 @@
         p: int (dimensionless)
             The radial order of Generalized Laguerre polynomial
         m: int (dimensionless)
-<<<<<<< HEAD
-            The azimuthal order of Generalized Laguerre polynomial
-=======
             Defines the phase rotation, i.e. :math:`m` in the above formula.
->>>>>>> 6834b788
         tau: float (in second)
             The duration of the laser pulse, i.e. :math:`\tau` in the above
             formula. Note that :math:`\tau = \tau_{FWHM}/\sqrt{2\log(2)}`,
@@ -118,22 +102,14 @@
                     long_profile[np.newaxis, np.newaxis, :]
         elif box.dim == 'rt':
             r = box.axes[0]
-<<<<<<< HEAD
-=======
-
-            assert self.m == 0,"Only m=0 modes are currently supported"
->>>>>>> 6834b788
 
             scaled_rad_squared = r**2/self.w0**2
             transverse_profile = r**abs(self.m) * \
                 genlaguerre(self.p, abs(self.m))(2*scaled_rad_squared) * \
                 np.exp( -scaled_rad_squared )
-            # Store field in proper azimuthal modes
-            profile = transverse_profile[:,np.newaxis] * \
+            # Store field in the proper azimuthal modes
+            envelope[self.m,:,:] = transverse_profile[:,np.newaxis] * \
                         long_profile[np.newaxis, :]
-            envelope[self.m,:,:] = np.exp(1j*self.m*self.theta0) * profile
-            if self.m != 0:
-                envelope[-self.m,:,:] = np.exp(-1j*self.m*self.theta0) * profile
 
         # Normalize to the correct energy
         current_energy = compute_laser_energy(envelope, box)
