from ..utils.laser_energy import compute_laser_energy
from .laser_profile import LaserProfile
import numpy as np
from scipy.special import genlaguerre

class LaguerreGaussianLaser(LaserProfile):
    """
    Derived class for an analytic profile of a high-order Gaussian
    laser pulse expressed in the Laguerre-Gaussian formalism.
    """

    def __init__(self, wavelength, pol,
                laser_energy, w0, p, m, tau, t_peak, cep_phase=0):
        """
        Defines a Laguerre-Gaussian laser pulse.
        More precisely, the electric field corresponds to:
        .. math::
            E_u(r,\theta,t) = Re\left[ E_0\, r^{|m|}e^{-im\theta} \,
            L_p^{|m|}\left( \frac{2 r^2 }{w_0^2}\right )\,
            \exp\left( -\frac{\boldsymbol{x}_\perp^2}{w_0^2}
            - \frac{(t-t_{peak})^2}{\tau^2} -i\omega_0(t-t_{peak})
            + i\phi_{cep}\right) \times p_u \right]
        where :math:`u` is either :math:`x` or :math:`y`, :math:`L_p^{|m|}` is the
        Generalised Laguerre polynomial of radial order :math:`p` and
        azimuthal order :math:`|m|`, :math:`p_u` is the polarization
        vector, :math:`Re` represent the real part, and :math:`r` is the radial
        coordinate (orthogonal to the propagation direction) and :math:`theta`
        is the azmiuthal coordinate. The other parameters in this formula
        are defined below.

        Parameters:
        -----------
        wavelength: float (in meter)
            The main laser wavelength :math:`\lambda_0` of the laser, which
            defines :math:`\omega_0` in the above formula, according to
            :math:`\omega_0 = 2\pi c/\lambda_0`.
        pol: list of 2 complex numbers (dimensionless)
            Polarization vector. It corresponds to :math:`p_u` in the above
            formula ; :math:`p_x` is the first element of the list and
            :math:`p_y` is the second element of the list. Using complex
            numbers enables elliptical polarizations.
        laser_energy: float (in Joule)
            The total energy of the laser pulse. The amplitude of the laser
            field (:math:`E_0` in the above formula) is automatically
            calculated so that the pulse has the prescribed energy.
        w0: float (in meter)
            The waist of the laser pulse, i.e. :math:`w_0` in the above formula.
        p: int (dimensionless)
            The radial order of Generalized Laguerre polynomial
        m: int (dimensionless)
            Defines the phase rotation, i.e. :math:`m` in the above formula.
        tau: float (in second)
            The duration of the laser pulse, i.e. :math:`\tau` in the above
            formula. Note that :math:`\tau = \tau_{FWHM}/\sqrt{2\log(2)}`,
            where :math:`\tau_{FWHM}` is the Full-Width-Half-Maximum duration
            of the intensity distribution of the pulse.
        t_peak: float (in second)
            The time at which the laser envelope reaches its maximum amplitude,
            i.e. :math:`t_{peak}` in the above formula.
        cep_phase: float (in radian), optional
            The Carrier Enveloppe Phase (CEP), i.e. :math:`\phi_{cep}`
            in the above formula (i.e. the phase of the laser
            oscillation, at the time where the laser envelope is maximum)
        """
        super().__init__(wavelength, pol)
        self.laser_energy = laser_energy
        self.w0 = w0
        self.p = p
        self.m = m
        self.tau = tau
        self.t_peak = t_peak
        self.cep_phase = cep_phase

    def evaluate( self, envelope, box ):
        """
        Fills the envelope field of the laser
        Parameters
        -----------
        envelope: ndarrays (V/m)
            Contains the values of the envelope field, to be filled
        box: an object of type lasy.utils.Box
            Defines the points at which evaluate the laser
        """
        t = box.axes[-1]
        long_profile = np.exp( -(t-self.t_peak)**2/self.tau**2 \
                              + 1.j*(self.cep_phase + self.omega0*self.t_peak))

        if box.dim == 'xyt':
            x = box.axes[0]
            y = box.axes[1]
            # complex_position corresponds to r e^{+/-i\theta}
            if self.m > 0:
                complex_position = x[:,np.newaxis] - 1j*y[np.newaxis, :]
            else:
                complex_position = x[:,np.newaxis] + 1j*y[np.newaxis, :]
            radius = abs(complex_position)
            scaled_rad_squared = (radius**2)/self.w0**2
            transverse_profile = complex_position**abs(self.m) * \
                genlaguerre(self.p, abs(self.m))(2*scaled_rad_squared) * \
                np.exp(-scaled_rad_squared)
            envelope[...] = transverse_profile[:,:,np.newaxis] * \
                    long_profile[np.newaxis, np.newaxis, :]
        elif box.dim == 'rt':
            r = box.axes[0]

            scaled_rad_squared = r**2/self.w0**2
            transverse_profile = r**abs(self.m) * \
                genlaguerre(self.p, abs(self.m))(2*scaled_rad_squared) * \
                np.exp( -scaled_rad_squared )
<<<<<<< HEAD
            # Store field in the proper azimuthal modes
            envelope[self.m,:,:] = transverse_profile[:,np.newaxis] * \
                        long_profile[np.newaxis, :]

        # Normalize to the correct energy
        current_energy = compute_laser_energy(envelope, box)
        norm_factor = (self.laser_energy/current_energy)**.5
        envelope *= norm_factor
=======
            # Store field purely in mode 0
            envelope[0,:,:] = transverse_profile[:,np.newaxis] * \
                            long_profile[np.newaxis, :]
>>>>>>> 8c3bff56
<|MERGE_RESOLUTION|>--- conflicted
+++ resolved
@@ -1,4 +1,3 @@
-from ..utils.laser_energy import compute_laser_energy
 from .laser_profile import LaserProfile
 import numpy as np
 from scipy.special import genlaguerre
@@ -107,17 +106,6 @@
             transverse_profile = r**abs(self.m) * \
                 genlaguerre(self.p, abs(self.m))(2*scaled_rad_squared) * \
                 np.exp( -scaled_rad_squared )
-<<<<<<< HEAD
             # Store field in the proper azimuthal modes
             envelope[self.m,:,:] = transverse_profile[:,np.newaxis] * \
-                        long_profile[np.newaxis, :]
-
-        # Normalize to the correct energy
-        current_energy = compute_laser_energy(envelope, box)
-        norm_factor = (self.laser_energy/current_energy)**.5
-        envelope *= norm_factor
-=======
-            # Store field purely in mode 0
-            envelope[0,:,:] = transverse_profile[:,np.newaxis] * \
-                            long_profile[np.newaxis, :]
->>>>>>> 8c3bff56
+                        long_profile[np.newaxis, :]