--- conflicted
+++ resolved
@@ -6,16 +6,11 @@
 
 from lasy.laser import Laser
 from lasy.profiles.profile import Profile, SummedProfile, ScaledProfile
-<<<<<<< HEAD
-from lasy.profiles import GaussianProfile
+from lasy.profiles import GaussianProfile, FromArrayProfile
 from lasy.profiles.longitudinal import (
     GaussianLongitudinalProfile,
     CosLongitudinalProfile
 )
-=======
-from lasy.profiles import GaussianProfile, FromArrayProfile
-from lasy.profiles.longitudinal import GaussianLongitudinalProfile
->>>>>>> 74a5d39e
 from lasy.profiles.transverse import (
     GaussianTransverseProfile,
     LaguerreGaussianTransverseProfile,
