--- conflicted
+++ resolved
@@ -2,10 +2,7 @@
 
 import pytest
 import numpy as np
-<<<<<<< HEAD
 from scipy.special import gamma as gamma
-=======
->>>>>>> bca6994d
 
 from lasy.laser import Laser
 from lasy.profiles.profile import Profile, SummedProfile, ScaledProfile
@@ -130,68 +127,7 @@
     laser = Laser(dim, lo, hi, npoints, gaussian)
     laser.write_to_file("gaussianlaserRZ")
     laser.propagate(1e-6)
-<<<<<<< HEAD
     laser.write_to_file("gaussianlaserRZ")
-=======
-    laser.write_to_file("gaussianlaserRZ")
-
-
-def test_profile_laguerre_gauss():
-    # Case with Laguerre-Gauss laser
-    wavelength = 0.8e-6
-    pol = (1, 0)
-    laser_energy = 1.0  # J
-    t_peak = 0.0e-15  # s
-    tau = 30.0e-15  # s
-    w0 = 5.0e-6  # m
-    profile = CombinedLongitudinalTransverseProfile(
-        wavelength,
-        pol,
-        laser_energy,
-        GaussianLongitudinalProfile(wavelength, tau, t_peak),
-        LaguerreGaussianTransverseProfile(w0, p=0, m=1),
-    )
-
-    # - Cylindrical case
-    dim = "rt"
-    lo = (0e-6, -60e-15)
-    hi = (10e-6, +60e-15)
-    npoints = (50, 100)
-
-    laser = Laser(dim, lo, hi, npoints, profile, n_azimuthal_modes=2)
-    laser.write_to_file("laguerrelaserRZ")
-    laser.propagate(1e-6)
-    laser.write_to_file("laguerrelaserRZ")
-
-
-def test_profile_super_gauss():
-    # Case with super-Gaussian laser
-    wavelength = 0.8e-6
-    pol = (1, 0)
-    laser_energy = 1.0  # J
-    t_peak = 0.0e-15  # s
-    tau = 30.0e-15  # s
-    w0 = 5.0e-6  # m
-    profile = CombinedLongitudinalTransverseProfile(
-        wavelength,
-        pol,
-        laser_energy,
-        GaussianLongitudinalProfile(wavelength, tau, t_peak),
-        SuperGaussianTransverseProfile(w0, n_order=10),
-    )
-
-    # - Cylindrical case
-    dim = "rt"
-    lo = (0e-6, -60e-15)
-    hi = (10e-6, +60e-15)
-    npoints = (50, 100)
-
-    laser = Laser(dim, lo, hi, npoints, profile, n_azimuthal_modes=2)
-    laser.write_to_file("superGaussianlaserRZ")
-    laser.propagate(1)
-    laser.write_to_file("superGaussianlaserRZ")
-
-    return profile
 
 
 def test_add_profiles():
@@ -251,5 +187,4 @@
     with pytest.raises(AssertionError):
         profile_1 * profile_1
     with pytest.raises(AssertionError):
-        profile_1 * [1.0, 2.0]
->>>>>>> bca6994d
+        profile_1 * [1.0, 2.0]