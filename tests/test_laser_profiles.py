--- conflicted
+++ resolved
@@ -69,8 +69,7 @@
 
     laser = Laser(dim, lo, hi, npoints, profile, n_azimuthal_modes=2)
     laser.write_to_file('laguerrelaserRZ')
-<<<<<<< HEAD
-    laser.propagate(1)
+    laser.propagate(1e-6)
     laser.write_to_file('laguerrelaserRZ')
 
 def test_profile_super_gauss():
@@ -97,8 +96,4 @@
     laser.propagate(1)
     laser.write_to_file('superGaussianlaserRZ')
 
-    return profile
-=======
-    laser.propagate(1e-6)
-    laser.write_to_file('laguerrelaserRZ')
->>>>>>> b413605c
+    return profile