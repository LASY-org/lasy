# -*- coding: utf-8 -*-

import pytest
import numpy as np
from scipy.special import gamma as gamma

from lasy.laser import Laser
from lasy.profiles.profile import Profile, SummedProfile, ScaledProfile
from lasy.profiles import CombinedLongitudinalTransverseProfile, GaussianProfile
from lasy.profiles.longitudinal import GaussianLongitudinalProfile
from lasy.profiles.transverse import (
    GaussianTransverseProfile,
    LaguerreGaussianTransverseProfile,
    SuperGaussianTransverseProfile,
<<<<<<< HEAD
    HermiteGaussianTransverseProfile,
=======
    JincTransverseProfile,
>>>>>>> 1737f165
)


class MockProfile(Profile):
    """
    A mock Profile class that always returns a constant value.
    """

    def __init__(self, wavelength, pol, value):
        super().__init__(wavelength, pol)
        self.value = value

    def evaluate(self, x, y, t):
        return np.ones_like(x, dtype="complex128") * self.value


@pytest.fixture(scope="function")
def gaussian():
    # Cases with Gaussian laser
    wavelength = 0.8e-6
    pol = (1, 0)
    laser_energy = 1.0  # J
    t_peak = 0.0e-15  # s
    tau = 30.0e-15  # s
    w0 = 5.0e-6  # m
    profile = GaussianProfile(wavelength, pol, laser_energy, w0, tau, t_peak)

    return profile


def test_transverse_profiles_rt():
    npoints = 2000
    w0 = 10.0e-6

    # GaussianTransverseProfile
    print("GaussianTransverseProfile")
    std_th = w0 / np.sqrt(2)
    profile = GaussianTransverseProfile(w0)
    r = np.linspace(0, 6 * w0, npoints)
    field = profile.evaluate(r, np.zeros_like(r))
    std = np.sqrt(np.average(r**2, weights=np.abs(field)))
    print("\nstd_th = ", std_th)
    print("std = ", std)
    assert np.abs(std - std_th) / std_th < 0.01

    # LaguerreGaussianLaserProfile
    print("LaguerreGaussianLaserProfile")
    p = 2
    m = 0
    std_th = 1.2969576587040524e-05  # WRONG, just measured
    profile = LaguerreGaussianTransverseProfile(w0, p, m)
    r = np.linspace(0, 6 * w0, npoints)
    field = profile.evaluate(r, np.zeros_like(r))
    std = np.sqrt(np.average(r**2, weights=np.abs(field)))
    print("std_th = ", std_th)
    print("std = ", std)
    assert np.abs(std - std_th) / std_th < 0.01

    # SuperGaussianLaserProfile
    print("SuperGaussianLaserProfile")
    # close to flat-top, compared with flat-top theory
    n_order = 100
    std_th = w0 / np.sqrt(3)
    profile = SuperGaussianTransverseProfile(w0, n_order)
    r = np.linspace(0, 6 * w0, npoints)
    field = profile.evaluate(r, np.zeros_like(r))
    std = np.sqrt(np.average(r**2, weights=np.abs(field)))
    print("std_th = ", std_th)
    print("std = ", std)
    assert np.abs(std - std_th) / std_th < 0.01


def test_transverse_profiles_3d():
    npoints = 200
    w0 = 10.0e-6

    # HermiteGaussianTransverseProfile
    print("HermiteGaussianTransverseProfile")
    n_x = 2
    n_y = 2
    std_th = 1.2151311989441392e-05  # WRONG, just measured here
    profile = HermiteGaussianTransverseProfile(w0, n_x, n_y)
    x = np.linspace(-4 * w0, 4 * w0, npoints)
    y = np.zeros_like(x)
    field = profile.evaluate(x, y)
    std = np.sqrt(np.average(x**2, weights=np.abs(field)))
    print("std_th = ", std_th)
    print("std = ", std)
    assert np.abs(std - std_th) / std_th < 0.01


def test_profile_gaussian_3d_cartesian(gaussian):
    # - 3D Cartesian case
    dim = "xyt"
    lo = (-10e-6, -10e-6, -60e-15)
    hi = (+10e-6, +10e-6, +60e-15)
    npoints = (100, 100, 100)

    laser = Laser(dim, lo, hi, npoints, gaussian)
    laser.write_to_file("gaussianlaser3d")
    laser.propagate(1e-6)
    laser.write_to_file("gaussianlaser3d")


def test_profile_gaussian_cylindrical(gaussian):
    # - Cylindrical case
    dim = "rt"
    lo = (0e-6, -60e-15)
    hi = (10e-6, +60e-15)
    npoints = (50, 100)

    laser = Laser(dim, lo, hi, npoints, gaussian)
    laser.write_to_file("gaussianlaserRZ")
    laser.propagate(1e-6)
    laser.write_to_file("gaussianlaserRZ")


<<<<<<< HEAD
=======
def test_profile_laguerre_gauss():
    # Case with Laguerre-Gauss laser
    wavelength = 0.8e-6
    pol = (1, 0)
    laser_energy = 1.0  # J
    t_peak = 0.0e-15  # s
    tau = 30.0e-15  # s
    w0 = 5.0e-6  # m
    profile = CombinedLongitudinalTransverseProfile(
        wavelength,
        pol,
        laser_energy,
        GaussianLongitudinalProfile(wavelength, tau, t_peak),
        LaguerreGaussianTransverseProfile(w0, p=0, m=1),
    )

    # - Cylindrical case
    dim = "rt"
    lo = (0e-6, -60e-15)
    hi = (10e-6, +60e-15)
    npoints = (50, 100)

    laser = Laser(dim, lo, hi, npoints, profile, n_azimuthal_modes=2)
    laser.write_to_file("laguerrelaserRZ")
    laser.propagate(1e-6)
    laser.write_to_file("laguerrelaserRZ")


def test_profile_super_gauss():
    # Case with super-Gaussian laser
    wavelength = 0.8e-6
    pol = (1, 0)
    laser_energy = 1.0  # J
    t_peak = 0.0e-15  # s
    tau = 30.0e-15  # s
    w0 = 5.0e-6  # m
    profile = CombinedLongitudinalTransverseProfile(
        wavelength,
        pol,
        laser_energy,
        GaussianLongitudinalProfile(wavelength, tau, t_peak),
        SuperGaussianTransverseProfile(w0, n_order=10),
    )

    # - Cylindrical case
    dim = "rt"
    lo = (0e-6, -60e-15)
    hi = (10e-6, +60e-15)
    npoints = (50, 100)

    laser = Laser(dim, lo, hi, npoints, profile, n_azimuthal_modes=2)
    laser.write_to_file("superGaussianlaserRZ")
    laser.propagate(1)
    laser.write_to_file("superGaussianlaserRZ")

    return profile


def test_profile_jinc():
    # Case with Jinc laser
    wavelength = 0.8e-6
    pol = (1, 0)
    laser_energy = 1.0  # J
    t_peak = 0.0e-15  # s
    tau = 30.0e-15  # s
    w0 = 5.0e-6  # m
    profile = CombinedLongitudinalTransverseProfile(
        wavelength,
        pol,
        laser_energy,
        GaussianLongitudinalProfile(wavelength, tau, t_peak),
        JincTransverseProfile(w0),
    )

    # - Cylindrical case
    dim = "rt"
    lo = (0e-6, -60e-15)
    hi = (10e-6, +60e-15)
    npoints = (50, 100)

    laser = Laser(dim, lo, hi, npoints, profile, n_azimuthal_modes=2)
    laser.write_to_file("JinclaserRZ")
    laser.propagate(1)
    laser.write_to_file("JinclaserRZ")

    return profile


>>>>>>> 1737f165
def test_add_profiles():
    # Add the two profiles together
    profile_1 = MockProfile(0.8e-6, (1, 0), 1.0)
    profile_2 = MockProfile(0.8e-6, (1, 0), 2.0)
    summed_profile = profile_1 + profile_2
    # Check that the result is a SummedProfile object
    assert isinstance(summed_profile, SummedProfile)
    # Check that the profiles are stored correctly
    assert summed_profile.profiles[0] == profile_1
    assert summed_profile.profiles[1] == profile_2
    # Check that the evaluate method works
    assert np.allclose(summed_profile.evaluate(0, 0, 0), 3.0)


def test_add_error_if_not_all_profiles():
    profile_1 = MockProfile(0.8e-6, (1, 0), 1.0)
    with pytest.raises(AssertionError):
        profile_1 + 1.0


def test_add_error_if_different_wavelength():
    profile_1 = MockProfile(0.8e-6, (1, 0), 1.0)
    profile_2 = MockProfile(0.8e-6, (1, 0), 2.0)
    profile_3 = MockProfile(0.9e-6, (1, 0), 2.0)
    summed_profile = profile_1 + profile_2
    with pytest.raises(AssertionError):
        summed_profile + profile_3


def test_add_error_if_different_polarisation():
    profile_1 = MockProfile(0.8e-6, (1, 0), 1.0)
    profile_2 = MockProfile(0.8e-6, (1, 0), 2.0)
    profile_3 = MockProfile(0.8e-6, (0, 1), 2.0)
    summed_profile = profile_1 + profile_2
    with pytest.raises(AssertionError):
        summed_profile + profile_3


def test_scale_profiles():
    # Add the two profiles together
    profile_1 = MockProfile(0.8e-6, (1, 0), 1.0)
    scaled_profile = 2.0 * profile_1
    scaled_profile_right = profile_1 * 2.0
    # Check that the result is a ScaledProfile object
    assert isinstance(scaled_profile, ScaledProfile)
    # Check that the profiles are stored correctly
    assert scaled_profile.profile == profile_1
    # Check that the evaluate method works
    assert np.allclose(scaled_profile.evaluate(0, 0, 0), 2.0)
    assert np.allclose(scaled_profile_right.evaluate(0, 0, 0), 2.0)


def test_scale_error_if_not_scalar():
    profile_1 = MockProfile(0.8e-6, (1, 0), 1.0)
    with pytest.raises(AssertionError):
        profile_1 * profile_1
    with pytest.raises(AssertionError):
        profile_1 * [1.0, 2.0]<|MERGE_RESOLUTION|>--- conflicted
+++ resolved
@@ -12,11 +12,8 @@
     GaussianTransverseProfile,
     LaguerreGaussianTransverseProfile,
     SuperGaussianTransverseProfile,
-<<<<<<< HEAD
     HermiteGaussianTransverseProfile,
-=======
     JincTransverseProfile,
->>>>>>> 1737f165
 )
 
 
@@ -50,12 +47,12 @@
 def test_transverse_profiles_rt():
     npoints = 2000
     w0 = 10.0e-6
+    r = np.linspace(0, 6 * w0, npoints)
 
     # GaussianTransverseProfile
     print("GaussianTransverseProfile")
     std_th = w0 / np.sqrt(2)
     profile = GaussianTransverseProfile(w0)
-    r = np.linspace(0, 6 * w0, npoints)
     field = profile.evaluate(r, np.zeros_like(r))
     std = np.sqrt(np.average(r**2, weights=np.abs(field)))
     print("\nstd_th = ", std_th)
@@ -66,9 +63,8 @@
     print("LaguerreGaussianLaserProfile")
     p = 2
     m = 0
-    std_th = 1.2969576587040524e-05  # WRONG, just measured
+    std_th = 1.2969576587040524e-05 # WRONG, just measured
     profile = LaguerreGaussianTransverseProfile(w0, p, m)
-    r = np.linspace(0, 6 * w0, npoints)
     field = profile.evaluate(r, np.zeros_like(r))
     std = np.sqrt(np.average(r**2, weights=np.abs(field)))
     print("std_th = ", std_th)
@@ -77,16 +73,23 @@
 
     # SuperGaussianLaserProfile
     print("SuperGaussianLaserProfile")
-    # close to flat-top, compared with flat-top theory
-    n_order = 100
+    n_order = 100 # close to flat-top, compared with flat-top theory
     std_th = w0 / np.sqrt(3)
     profile = SuperGaussianTransverseProfile(w0, n_order)
-    r = np.linspace(0, 6 * w0, npoints)
     field = profile.evaluate(r, np.zeros_like(r))
     std = np.sqrt(np.average(r**2, weights=np.abs(field)))
     print("std_th = ", std_th)
     print("std = ", std)
     assert np.abs(std - std_th) / std_th < 0.01
+
+    # JincLaserProfile
+    profile = JincTransverseProfile(w0)
+    std_th = 2.
+    field = profile.evaluate(r, np.zeros_like(r))
+    std = np.sqrt(np.average(r**2, weights=field**2))
+    print("\nstd_th = ", std_th)
+    print("std = ", std)
+    assert np.abs(std - std_th) / std_th < 0.1
 
 
 def test_transverse_profiles_3d():
@@ -134,97 +137,6 @@
     laser.write_to_file("gaussianlaserRZ")
 
 
-<<<<<<< HEAD
-=======
-def test_profile_laguerre_gauss():
-    # Case with Laguerre-Gauss laser
-    wavelength = 0.8e-6
-    pol = (1, 0)
-    laser_energy = 1.0  # J
-    t_peak = 0.0e-15  # s
-    tau = 30.0e-15  # s
-    w0 = 5.0e-6  # m
-    profile = CombinedLongitudinalTransverseProfile(
-        wavelength,
-        pol,
-        laser_energy,
-        GaussianLongitudinalProfile(wavelength, tau, t_peak),
-        LaguerreGaussianTransverseProfile(w0, p=0, m=1),
-    )
-
-    # - Cylindrical case
-    dim = "rt"
-    lo = (0e-6, -60e-15)
-    hi = (10e-6, +60e-15)
-    npoints = (50, 100)
-
-    laser = Laser(dim, lo, hi, npoints, profile, n_azimuthal_modes=2)
-    laser.write_to_file("laguerrelaserRZ")
-    laser.propagate(1e-6)
-    laser.write_to_file("laguerrelaserRZ")
-
-
-def test_profile_super_gauss():
-    # Case with super-Gaussian laser
-    wavelength = 0.8e-6
-    pol = (1, 0)
-    laser_energy = 1.0  # J
-    t_peak = 0.0e-15  # s
-    tau = 30.0e-15  # s
-    w0 = 5.0e-6  # m
-    profile = CombinedLongitudinalTransverseProfile(
-        wavelength,
-        pol,
-        laser_energy,
-        GaussianLongitudinalProfile(wavelength, tau, t_peak),
-        SuperGaussianTransverseProfile(w0, n_order=10),
-    )
-
-    # - Cylindrical case
-    dim = "rt"
-    lo = (0e-6, -60e-15)
-    hi = (10e-6, +60e-15)
-    npoints = (50, 100)
-
-    laser = Laser(dim, lo, hi, npoints, profile, n_azimuthal_modes=2)
-    laser.write_to_file("superGaussianlaserRZ")
-    laser.propagate(1)
-    laser.write_to_file("superGaussianlaserRZ")
-
-    return profile
-
-
-def test_profile_jinc():
-    # Case with Jinc laser
-    wavelength = 0.8e-6
-    pol = (1, 0)
-    laser_energy = 1.0  # J
-    t_peak = 0.0e-15  # s
-    tau = 30.0e-15  # s
-    w0 = 5.0e-6  # m
-    profile = CombinedLongitudinalTransverseProfile(
-        wavelength,
-        pol,
-        laser_energy,
-        GaussianLongitudinalProfile(wavelength, tau, t_peak),
-        JincTransverseProfile(w0),
-    )
-
-    # - Cylindrical case
-    dim = "rt"
-    lo = (0e-6, -60e-15)
-    hi = (10e-6, +60e-15)
-    npoints = (50, 100)
-
-    laser = Laser(dim, lo, hi, npoints, profile, n_azimuthal_modes=2)
-    laser.write_to_file("JinclaserRZ")
-    laser.propagate(1)
-    laser.write_to_file("JinclaserRZ")
-
-    return profile
-
-
->>>>>>> 1737f165
 def test_add_profiles():
     # Add the two profiles together
     profile_1 = MockProfile(0.8e-6, (1, 0), 1.0)
