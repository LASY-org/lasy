# -*- coding: utf-8 -*-

import pytest
import numpy as np

from lasy.laser import Laser
from lasy.profiles.profile import Profile, SummedProfile, ScaledProfile
from lasy.profiles import CombinedLongitudinalTransverseProfile, GaussianProfile
from lasy.profiles.longitudinal import GaussianLongitudinalProfile
from lasy.profiles.transverse import (
    LaguerreGaussianTransverseProfile,
    SuperGaussianTransverseProfile,
    JincTransverseProfile,
)


class MockProfile(Profile):
    """
    A mock Profile class that always returns a constant value.
    """

    def __init__(self, wavelength, pol, value):
        super().__init__(wavelength, pol)
        self.value = value

    def evaluate(self, x, y, t):
        return np.ones_like(x, dtype="complex128") * self.value


@pytest.fixture(scope="function")
def gaussian():
    # Cases with Gaussian laser
    wavelength = 0.8e-6
    pol = (1, 0)
    laser_energy = 1.0  # J
    t_peak = 0.0e-15  # s
    tau = 30.0e-15  # s
    w0 = 5.0e-6  # m
    profile = GaussianProfile(wavelength, pol, laser_energy, w0, tau, t_peak)

    return profile


def test_profile_gaussian_3d_cartesian(gaussian):
    # - 3D Cartesian case
    dim = "xyt"
    lo = (-10e-6, -10e-6, -60e-15)
    hi = (+10e-6, +10e-6, +60e-15)
    npoints = (100, 100, 100)

    laser = Laser(dim, lo, hi, npoints, gaussian)
    laser.write_to_file("gaussianlaser3d")
    laser.propagate(1e-6)
    laser.write_to_file("gaussianlaser3d")


def test_profile_gaussian_cylindrical(gaussian):
    # - Cylindrical case
    dim = "rt"
    lo = (0e-6, -60e-15)
    hi = (10e-6, +60e-15)
    npoints = (50, 100)

    laser = Laser(dim, lo, hi, npoints, gaussian)
    laser.write_to_file("gaussianlaserRZ")
    laser.propagate(1e-6)
    laser.write_to_file("gaussianlaserRZ")


def test_profile_laguerre_gauss():
    # Case with Laguerre-Gauss laser
    wavelength = 0.8e-6
    pol = (1, 0)
    laser_energy = 1.0  # J
    t_peak = 0.0e-15  # s
    tau = 30.0e-15  # s
    w0 = 5.0e-6  # m
    profile = CombinedLongitudinalTransverseProfile(
        wavelength,
        pol,
        laser_energy,
        GaussianLongitudinalProfile(wavelength, tau, t_peak),
        LaguerreGaussianTransverseProfile(w0, p=0, m=1),
    )

    # - Cylindrical case
    dim = "rt"
    lo = (0e-6, -60e-15)
    hi = (10e-6, +60e-15)
    npoints = (50, 100)

    laser = Laser(dim, lo, hi, npoints, profile, n_azimuthal_modes=2)
    laser.write_to_file("laguerrelaserRZ")
    laser.propagate(1e-6)
    laser.write_to_file("laguerrelaserRZ")


def test_profile_super_gauss():
    # Case with super-Gaussian laser
    wavelength = 0.8e-6
    pol = (1, 0)
    laser_energy = 1.0  # J
    t_peak = 0.0e-15  # s
    tau = 30.0e-15  # s
    w0 = 5.0e-6  # m
    profile = CombinedLongitudinalTransverseProfile(
        wavelength,
        pol,
        laser_energy,
        GaussianLongitudinalProfile(wavelength, tau, t_peak),
        SuperGaussianTransverseProfile(w0, n_order=10),
    )

    # - Cylindrical case
    dim = "rt"
    lo = (0e-6, -60e-15)
    hi = (10e-6, +60e-15)
    npoints = (50, 100)

    laser = Laser(dim, lo, hi, npoints, profile, n_azimuthal_modes=2)
    laser.write_to_file("superGaussianlaserRZ")
    laser.propagate(1)
    laser.write_to_file("superGaussianlaserRZ")

    return profile


<<<<<<< HEAD
def test_profile_jinc():
    # Case with Jinc laser
    wavelength = 0.8e-6
    pol = (1, 0)
    laser_energy = 1.0  # J
    t_peak = 0.0e-15  # s
    tau = 30.0e-15  # s
    w0 = 5.0e-6  # m
    profile = CombinedLongitudinalTransverseProfile(
        wavelength,
        pol,
        laser_energy,
        GaussianLongitudinalProfile(wavelength, tau, t_peak),
        JincTransverseProfile(w0),
    )

    # - Cylindrical case
    dim = "rt"
    lo = (0e-6, -60e-15)
    hi = (10e-6, +60e-15)
    npoints = (50, 100)

    laser = Laser(dim, lo, hi, npoints, profile, n_azimuthal_modes=2)
    laser.write_to_file("JinclaserRZ")
    laser.propagate(1)
    laser.write_to_file("JinclaserRZ")

    return profile
=======
def test_add_profiles():
    # Add the two profiles together
    profile_1 = MockProfile(0.8e-6, (1, 0), 1.0)
    profile_2 = MockProfile(0.8e-6, (1, 0), 2.0)
    summed_profile = profile_1 + profile_2
    # Check that the result is a SummedProfile object
    assert isinstance(summed_profile, SummedProfile)
    # Check that the profiles are stored correctly
    assert summed_profile.profiles[0] == profile_1
    assert summed_profile.profiles[1] == profile_2
    # Check that the evaluate method works
    assert np.allclose(summed_profile.evaluate(0, 0, 0), 3.0)


def test_add_error_if_not_all_profiles():
    profile_1 = MockProfile(0.8e-6, (1, 0), 1.0)
    with pytest.raises(AssertionError):
        profile_1 + 1.0


def test_add_error_if_different_wavelength():
    profile_1 = MockProfile(0.8e-6, (1, 0), 1.0)
    profile_2 = MockProfile(0.8e-6, (1, 0), 2.0)
    profile_3 = MockProfile(0.9e-6, (1, 0), 2.0)
    summed_profile = profile_1 + profile_2
    with pytest.raises(AssertionError):
        summed_profile + profile_3


def test_add_error_if_different_polarisation():
    profile_1 = MockProfile(0.8e-6, (1, 0), 1.0)
    profile_2 = MockProfile(0.8e-6, (1, 0), 2.0)
    profile_3 = MockProfile(0.8e-6, (0, 1), 2.0)
    summed_profile = profile_1 + profile_2
    with pytest.raises(AssertionError):
        summed_profile + profile_3


def test_scale_profiles():
    # Add the two profiles together
    profile_1 = MockProfile(0.8e-6, (1, 0), 1.0)
    scaled_profile = 2.0 * profile_1
    scaled_profile_right = profile_1 * 2.0
    # Check that the result is a ScaledProfile object
    assert isinstance(scaled_profile, ScaledProfile)
    # Check that the profiles are stored correctly
    assert scaled_profile.profile == profile_1
    # Check that the evaluate method works
    assert np.allclose(scaled_profile.evaluate(0, 0, 0), 2.0)
    assert np.allclose(scaled_profile_right.evaluate(0, 0, 0), 2.0)


def test_scale_error_if_not_scalar():
    profile_1 = MockProfile(0.8e-6, (1, 0), 1.0)
    with pytest.raises(AssertionError):
        profile_1 * profile_1
    with pytest.raises(AssertionError):
        profile_1 * [1.0, 2.0]
>>>>>>> bca6994d
<|MERGE_RESOLUTION|>--- conflicted
+++ resolved
@@ -125,7 +125,6 @@
     return profile
 
 
-<<<<<<< HEAD
 def test_profile_jinc():
     # Case with Jinc laser
     wavelength = 0.8e-6
@@ -154,7 +153,8 @@
     laser.write_to_file("JinclaserRZ")
 
     return profile
-=======
+
+
 def test_add_profiles():
     # Add the two profiles together
     profile_1 = MockProfile(0.8e-6, (1, 0), 1.0)
@@ -212,5 +212,4 @@
     with pytest.raises(AssertionError):
         profile_1 * profile_1
     with pytest.raises(AssertionError):
-        profile_1 * [1.0, 2.0]
->>>>>>> bca6994d
+        profile_1 * [1.0, 2.0]