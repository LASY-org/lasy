--- conflicted
+++ resolved
@@ -141,14 +141,9 @@
 
     wavelength = 800e-9
     tau_fwhm = 30.0e-15
-<<<<<<< HEAD
-    t_peak = 1.0*tau_fwhm
-    cep_phase = 0.5*np.pi
-    omega_0 = 2.0 * np.pi * c / wavelength
-=======
     t_peak = 1.0 * tau_fwhm
     cep_phase = 0.5 * np.pi
->>>>>>> 72f228c1
+    omega_0 = 2.0 * np.pi * c / wavelength
 
     t = np.linspace(t_peak - 4 * tau_fwhm, t_peak + 4 * tau_fwhm, npoints)
 
@@ -169,11 +164,7 @@
     print("t_peak = ", t_peak_gaussian)
     assert np.abs(t_peak_gaussian - t_peak) / t_peak < 0.01
 
-<<<<<<< HEAD
-    ff_gaussian = field_gaussian*np.exp(-1.0j*omega0*t)
-=======
-    ff_gaussian = field_gaussian * np.exp(-1.0j * profile_cos.omega0 * t)
->>>>>>> 72f228c1
+    ff_gaussian = field_gaussian * np.exp(-1.0j * omega0 * t)
     cep_phase_gaussian = np.angle(ff_gaussian[np.argmax(np.abs(field_gaussian))])
     print("cep_phase_th = ", cep_phase)
     print("cep_phase = ", cep_phase_gaussian)
@@ -195,11 +186,7 @@
     print("t_peak = ", t_peak_cos)
     assert np.abs(t_peak_cos - t_peak) / t_peak < 0.01
 
-<<<<<<< HEAD
-    ff_cos = field_cos*np.exp(-1.0j*omega0*t)
-=======
-    ff_cos = field_cos * np.exp(-1.0j * profile_cos.omega0 * t)
->>>>>>> 72f228c1
+    ff_cos = field_cos * np.exp(-1.0j * omega0 * t)
     cep_phase_cos = np.angle(ff_cos[np.argmax(np.abs(field_cos))])
     print("cep_phase_th = ", cep_phase)
     print("cep_phase = ", cep_phase_cos)
