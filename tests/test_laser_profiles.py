# -*- coding: utf-8 -*-

import numpy as np
import pytest
from scipy.constants import c

from lasy.laser import Laser
from lasy.profiles import FromArrayProfile, GaussianProfile, SpeckleProfile
from lasy.profiles.longitudinal import (
    CosineLongitudinalProfile,
    GaussianLongitudinalProfile,
    LongitudinalProfileFromData,
    SuperGaussianLongitudinalProfile,
)
from lasy.profiles.profile import Profile, ScaledProfile, SummedProfile
from lasy.profiles.transverse import (
    GaussianTransverseProfile,
    HermiteGaussianTransverseProfile,
    JincTransverseProfile,
    LaguerreGaussianTransverseProfile,
    ScaledTransverseProfile,
    SummedTransverseProfile,
    SuperGaussianTransverseProfile,
    TransverseProfile,
    TransverseProfileFromData,
)
from lasy.utils.exp_data_utils import find_center_of_mass


class MockProfile(Profile):
    """A mock Profile class that always returns a constant value."""

    def __init__(self, wavelength, pol, value):
        super().__init__(wavelength, pol)
        self.value = value

    def evaluate(self, x, y, t):
        return np.ones_like(x, dtype="complex128") * self.value


class MockTransverseProfile(TransverseProfile):
    """A mock TransverseProfile class that always returns a constant value."""

    def __init__(self, value):
        super().__init__()
        self.value = value

    def evaluate(self, x, y):
        return np.ones_like(x, dtype="complex128") * self.value


@pytest.fixture(scope="function")
def gaussian():
    # Cases with Gaussian laser
    wavelength = 0.8e-6
    pol = (1, 0)
    laser_energy = 1.0  # J
    t_peak = 0.0e-15  # s
    tau = 30.0e-15  # s
    w0 = 5.0e-6  # m
    profile = GaussianProfile(wavelength, pol, laser_energy, w0, tau, t_peak)

    return profile


def test_transverse_profiles_rt():
    npoints = 4000
    w0 = 10.0e-6
    r = np.linspace(0, 12 * w0, npoints)

    # GaussianTransverseProfile
    print("GaussianTransverseProfile")
    std_th = w0 / np.sqrt(2)
    profile = GaussianTransverseProfile(w0)
    field = profile.evaluate(r, np.zeros_like(r))
    std = np.sqrt(np.average(r**2, weights=np.abs(field)))
    print("std_th = ", std_th)
    print("std = ", std)
    assert np.abs(std - std_th) / std_th < 0.01

    # LaguerreGaussianTransverseProfile
    print("LaguerreGaussianTransverseProfile")
    p = 2
    m = 0
    std_th = np.sqrt(5 / 2) * w0
    profile = LaguerreGaussianTransverseProfile(w0, p, m)
    field = profile.evaluate(r, np.zeros_like(r))
    std = np.sqrt(np.average(r**2, weights=r * np.abs(field) ** 2))
    print("std_th = ", std_th)
    print("std = ", std)
    assert np.abs(std - std_th) / std_th < 0.01

    # SuperGaussianTransverseProfile
    print("SuperGaussianTransverseProfile")
    n_order = 100  # close to flat-top, compared with flat-top theory
    std_th = w0 / np.sqrt(3)
    profile = SuperGaussianTransverseProfile(w0, n_order)
    field = profile.evaluate(r, np.zeros_like(r))
    std = np.sqrt(np.average(r**2, weights=np.abs(field)))
    print("std_th = ", std_th)
    print("std = ", std)
    assert np.abs(std - std_th) / std_th < 0.01

    # JincTransverseProfile
    print("JincTransverseProfile")
    profile = JincTransverseProfile(w0)
    std_th = 1.5 * w0  # Just measured from this test
    field = profile.evaluate(r, np.zeros_like(r))
    std = np.sqrt(np.average(r**2, weights=abs(field) ** 2))
    print("std_th = ", std_th)
    print("std = ", std)
    assert np.abs(std - std_th) / std_th < 0.1


def test_transverse_profiles_3d():
    npoints = 200
    w0 = 10.0e-6

    # HermiteGaussianTransverseProfile
    print("HermiteGaussianTransverseProfile")
    n_x = 2
    n_y = 2
    std_th = np.sqrt(5.0 / 4) * w0
    profile = HermiteGaussianTransverseProfile(w0, n_x, n_y)
    x = np.linspace(-4 * w0, 4 * w0, npoints)
    y = np.zeros_like(x)
    field = profile.evaluate(x, y)
    std = np.sqrt(np.average(x**2, weights=np.abs(field) ** 2))
    print("std_th = ", std_th)
    print("std = ", std)
    assert np.abs(std - std_th) / std_th < 0.01

    # TransverseProfileFromData
    print("TransverseProfileFromData")
    lo = (-40.0e-6, -40.0e-6)
    hi = (40.0e-6, 40.0e-6)
    x = np.linspace(lo[0], hi[0], 200)
    y = np.linspace(lo[1], hi[1], 100)
    dx = x[1] - x[0]
    w0 = 10.0e-6
    x0 = 10.0e-6
    X, Y = np.meshgrid(x, y, indexing="ij")
    intensity_data = np.exp(-((X - x0) ** 2 + Y**2) / w0**2)
    profile = TransverseProfileFromData(intensity_data, lo, hi)
    field = profile.evaluate(X, Y)
    x0_test = find_center_of_mass(field**2)[0] * dx + lo[0]
    print("beam center, theory: ", x0)
    print("beam center from profile ", x0_test)
    assert (x0_test - x0) / x0 < 0.1


def test_longitudinal_profiles():
    npoints = 10000

    wavelength = 800e-9
    tau_fwhm = 30.0e-15
    omega_fwhm = 4 * np.log(2) / tau_fwhm  # Assumes fully-compressed
    t_peak = 1.0 * tau_fwhm
    cep_phase = 0.5 * np.pi
    omega_0 = 2.0 * np.pi * c / wavelength

    t = np.linspace(t_peak - 4 * tau_fwhm, t_peak + 4 * tau_fwhm, npoints)
    omega = np.linspace(omega_0 - 4 * omega_fwhm, omega_0 + 4 * omega_fwhm, npoints)
    wavelength = 2.0 * np.pi * c / omega

    # GaussianLongitudinalProfile
    print("GaussianLongitudinalProfile")
    tau = tau_fwhm / np.sqrt(2 * np.log(2))
    profile_gaussian = GaussianLongitudinalProfile(wavelength, tau, t_peak, cep_phase)
    field_gaussian = profile_gaussian.evaluate(t)

    std_gauss = np.sqrt(np.average((t - t_peak) ** 2, weights=np.abs(field_gaussian)))
    std_gauss_th = tau / np.sqrt(2.0)
    print("std_th = ", std_gauss_th)
    print("std = ", std_gauss)
    assert np.abs(std_gauss - std_gauss_th) / std_gauss_th < 0.01

    t_peak_gaussian = t[np.argmax(np.abs(field_gaussian))]
    print("t_peak_th = ", t_peak)
    print("t_peak = ", t_peak_gaussian)
    assert np.abs(t_peak_gaussian - t_peak) / t_peak < 0.01

    ff_gaussian = field_gaussian * np.exp(-1.0j * omega_0 * t)
    cep_phase_gaussian = np.angle(ff_gaussian[np.argmax(np.abs(field_gaussian))])
    print("cep_phase_th = ", cep_phase)
    print("cep_phase = ", cep_phase_gaussian)
    assert np.abs(cep_phase_gaussian - cep_phase) / cep_phase < 0.02

    # SuperGaussianLongitudinalProfile
    print("SuperGaussianLongitudinalProfile")
    n_order = 2  # ordinary gaussian
    tau = tau_fwhm / np.sqrt(2 * np.power(np.log(2), n_order / 2))
    profile_super_gaussian = SuperGaussianLongitudinalProfile(
        wavelength, tau, t_peak, n_order, cep_phase
    )
    field_super_gaussian = profile_super_gaussian.evaluate(t)

    std_super_gauss = np.sqrt(
        np.average((t - t_peak) ** 2, weights=np.abs(field_super_gaussian))
    )
    std_super_gauss_th = tau / np.sqrt(2.0)
    print("std_th = ", std_super_gauss_th)
    print("std = ", std_super_gauss)
    assert np.abs(std_super_gauss - std_super_gauss_th) / std_super_gauss_th < 0.01

    t_peak_super_gaussian = t[np.argmax(np.abs(field_super_gaussian))]
    print("t_peak_th = ", t_peak)
    print("t_peak = ", t_peak_super_gaussian)
    assert np.abs(t_peak_super_gaussian - t_peak) / t_peak < 0.01

    ff_super_gaussian = field_super_gaussian * np.exp(-1.0j * omega_0 * t)
    cep_phase_super_gaussian = np.angle(
        ff_super_gaussian[np.argmax(np.abs(field_super_gaussian))]
    )
    print("cep_phase_th = ", cep_phase)
    print("cep_phase = ", cep_phase_super_gaussian)
    assert np.abs(cep_phase_super_gaussian - cep_phase) / cep_phase < 0.02

    # CosineLongitudinalProfile
    print("CosineLongitudinalProfile")
    profile_cos = CosineLongitudinalProfile(wavelength, tau_fwhm, t_peak, cep_phase)
    field_cos = profile_cos.evaluate(t)

    std_cos = np.sqrt(np.average((t - t_peak) ** 2, weights=np.abs(field_cos)))
    std_cos_th = tau_fwhm * np.sqrt(1 - 8 / np.pi**2)
    print("std_th = ", std_cos_th)
    print("std = ", std_cos)
    assert np.abs(std_cos - std_cos_th) / std_cos_th < 0.01

    t_peak_cos = t[np.argmax(np.abs(field_cos))]
    print("t_peak_th = ", t_peak)
    print("t_peak = ", t_peak_cos)
    assert np.abs(t_peak_cos - t_peak) / t_peak < 0.01

    ff_cos = field_cos * np.exp(-1.0j * omega_0 * t)
    cep_phase_cos = np.angle(ff_cos[np.argmax(np.abs(field_cos))])
    print("cep_phase_th = ", cep_phase)
    print("cep_phase = ", cep_phase_cos)
    assert np.abs(cep_phase_cos - cep_phase) / cep_phase < 0.02

    # LongitudinalProfileFromData - initially assuming zero phase
    print("LongitudinalProfileFromData")
    data = {}
    data["datatype"] = "spectral"
<<<<<<< HEAD
    data["dt"] = np.abs(t[1]-t[0])
    Gamma = 2 * np.log(2) / tau_fwhm**2 # Generate spectral data assuming unchirped Gaussian
=======
    Gamma = (
        2 * np.log(2) / tau_fwhm**2
    )  # Generate spectral data assuming unchirped Gaussian
>>>>>>> 8dfae343
    spectral_intensity = np.exp(-((omega - omega_0) ** 2) / (4.0 * Gamma))

    print("Case 1: monotonically increasing spectral data")
    data["axis"] = wavelength
    data["intensity"] = spectral_intensity
    profile_data = LongitudinalProfileFromData(data, np.min(t), np.max(t))
    field_data = profile_data.evaluate(t)

    std_gauss_data = np.sqrt(np.average((t - t_peak) ** 2, weights=np.abs(field_data)))
    std_gauss_th = tau / np.sqrt(2.0)
    print("std_th = ", std_gauss_th)
    print("std = ", std_gauss_data)
    assert np.abs(std_gauss_data - std_gauss_th) / std_gauss_th < 0.01

    t_peak_gaussian_data = t[np.argmax(np.abs(field_data))]
    print("t_peak_th = ", t_peak)
    print("t_peak = ", t_peak_gaussian_data)
    assert np.abs(t_peak_gaussian_data - t_peak) / t_peak < 0.01

    print("Case 2: monotonically decreasing spectral data")
    data["axis"] = wavelength[::-1]
    data["intensity"] = spectral_intensity[::-1]
    profile_data = LongitudinalProfileFromData(data, np.min(t), np.max(t))
    field_data = profile_data.evaluate(t)

    std_gauss_data = np.sqrt(np.average((t - t_peak) ** 2, weights=np.abs(field_data)))
    std_gauss_th = tau / np.sqrt(2.0)
    print("std_th = ", std_gauss_th)
    print("std = ", std_gauss_data)
    assert np.abs(std_gauss_data - std_gauss_th) / std_gauss_th < 0.01

    t_peak_gaussian_data = t[np.argmax(np.abs(field_data))]
    print("t_peak_th = ", t_peak)
    print("t_peak = ", t_peak_gaussian_data)
    assert np.abs(t_peak_gaussian_data - t_peak) / t_peak < 0.01


def test_profile_gaussian_3d_cartesian(gaussian):
    # - 3D Cartesian case
    dim = "xyt"
    lo = (-10e-6, -10e-6, -60e-15)
    hi = (+10e-6, +10e-6, +60e-15)
    npoints = (100, 100, 100)

    laser = Laser(dim, lo, hi, npoints, gaussian)
    laser.write_to_file("gaussianlaser3d")
    laser.propagate(1e-6)
    laser.write_to_file("gaussianlaser3d")


def test_profile_gaussian_cylindrical(gaussian):
    # - Cylindrical case
    dim = "rt"
    lo = (0e-6, -60e-15)
    hi = (10e-6, +60e-15)
    npoints = (50, 100)

    laser = Laser(dim, lo, hi, npoints, gaussian)
    laser.write_to_file("gaussianlaserRZ")
    laser.propagate(1e-6)
    laser.write_to_file("gaussianlaserRZ")


def test_from_array_profile():
    # Create a 3D numpy array, use it to create a LASY profile,
    # and check that the resulting profile has the correct width
    lo = (-10e-6, -20e-6, -30e-15)
    hi = (+10e-6, +20e-6, +30e-15)
    npoints = (16, 32, 64)
    x = np.linspace(lo[0], hi[0], npoints[0])
    y = np.linspace(lo[1], hi[1], npoints[1])
    t = np.linspace(lo[2], hi[2], npoints[2])
    X, Y, T = np.meshgrid(x, y, t, indexing="ij")
    e0 = 4.0e12  # Approx a0 = 1 for wavelength = 800 nm
    wx = 3.0e-6
    wy = 5.0e-6
    tau = 5.0e-15
    E = 1j * e0 * np.exp(-(X**2) / wx**2 - Y**2 / wy**2 - t**2 / tau**2)
    wavelength = 0.8e-6
    pol = (1, 0)
    axes = {"x": x, "y": y, "t": t}
    dim = "xyt"

    profile = FromArrayProfile(
        wavelength=wavelength, pol=pol, array=E, dim=dim, axes=axes
    )
    laser = Laser(dim, lo, hi, npoints, profile)
    laser.write_to_file("fromArray")

    F = profile.evaluate(X, Y, T)
    width = (
        np.sqrt(
            np.sum(np.abs(F) ** 2 * x.reshape((x.size, 1, 1)) ** 2)
            / np.sum(np.abs(F) ** 2)
        )
        * 2
    )
    print("theory width  : ", wx)
    print("Measured width: ", width)
    assert np.abs((width - wx) / wx) < 1.0e-5


def test_speckle_profile():
    # - speckled laser case
    print("SpeckledProfile")
    wavelength = 0.351e-6  # Laser wavelength in meters
    polarization = (1, 0)  # Linearly polarized in the x direction
    laser_energy = 1.0  # J (this is the laser energy stored in the box defined by `lo` and `hi` below)
    focal_length = 3.5  # m
    beam_aperture = [0.35, 0.5]  # m
    n_beamlets = [24, 32]
    temporal_smoothing_type = "GP ISI"
    relative_laser_bandwidth = 0.005

    profile = SpeckleProfile(
        wavelength,
        polarization,
        laser_energy,
        focal_length,
        beam_aperture,
        n_beamlets,
        temporal_smoothing_type=temporal_smoothing_type,
        relative_laser_bandwidth=relative_laser_bandwidth,
    )
    dimensions = "xyt"
    dx = wavelength * focal_length / beam_aperture[0]
    dy = wavelength * focal_length / beam_aperture[1]
    Lx = 1.8 * dx * n_beamlets[0]
    Ly = 3.1 * dy * n_beamlets[1]
    nu_laser = c / wavelength
    t_max = 50 / nu_laser
    lo = (0, 0, 0)
    hi = (Lx, Ly, t_max)
    npoints = (200, 250, 2)

    laser = Laser(dimensions, lo, hi, npoints, profile)
    laser.write_to_file("speckledProfile")


def test_add_profiles():
    # Add the two profiles together
    profile_1 = MockProfile(0.8e-6, (1, 0), 1.0)
    profile_2 = MockProfile(0.8e-6, (1, 0), 2.0)
    summed_profile = profile_1 + profile_2
    # Check that the result is a SummedProfile object
    assert isinstance(summed_profile, SummedProfile)
    # Check that the profiles are stored correctly
    assert summed_profile.profiles[0] == profile_1
    assert summed_profile.profiles[1] == profile_2
    # Check that the evaluate method works
    assert np.allclose(summed_profile.evaluate(0, 0, 0), 3.0)


def test_add_error_if_not_all_profiles():
    profile_1 = MockProfile(0.8e-6, (1, 0), 1.0)
    with pytest.raises(AssertionError):
        profile_1 + 1.0


def test_add_error_if_different_wavelength():
    profile_1 = MockProfile(0.8e-6, (1, 0), 1.0)
    profile_2 = MockProfile(0.8e-6, (1, 0), 2.0)
    profile_3 = MockProfile(0.9e-6, (1, 0), 2.0)
    summed_profile = profile_1 + profile_2
    with pytest.raises(AssertionError):
        summed_profile + profile_3


def test_add_error_if_different_polarisation():
    profile_1 = MockProfile(0.8e-6, (1, 0), 1.0)
    profile_2 = MockProfile(0.8e-6, (1, 0), 2.0)
    profile_3 = MockProfile(0.8e-6, (0, 1), 2.0)
    summed_profile = profile_1 + profile_2
    with pytest.raises(AssertionError):
        summed_profile + profile_3


def test_scale_profiles():
    # Add the two profiles together
    profile_1 = MockProfile(0.8e-6, (1, 0), 1.0)
    scaled_profile = 2.0 * profile_1
    scaled_profile_right = profile_1 * 2.0
    # Check that the result is a ScaledProfile object
    assert isinstance(scaled_profile, ScaledProfile)
    # Check that the profiles are stored correctly
    assert scaled_profile.profile == profile_1
    # Check that the evaluate method works
    assert np.allclose(scaled_profile.evaluate(0, 0, 0), 2.0)
    assert np.allclose(scaled_profile_right.evaluate(0, 0, 0), 2.0)


def test_scale_error_if_not_scalar():
    profile_1 = MockProfile(0.8e-6, (1, 0), 1.0)
    with pytest.raises(AssertionError):
        profile_1 * profile_1
    with pytest.raises(AssertionError):
        profile_1 * [1.0, 2.0]


def test_add_transverse_profiles():
    # Add the two profiles together
    trans_profile_1 = MockTransverseProfile(1.0)
    trans_profile_2 = MockTransverseProfile(2.0)
    summed_trans_profile = trans_profile_1 + trans_profile_2
    # Check that the result is a SummedTransverseProfile object
    assert isinstance(summed_trans_profile, SummedTransverseProfile)
    # Check that the profiles are stored correctly
    assert summed_trans_profile.transverse_profiles[0] == trans_profile_1
    assert summed_trans_profile.transverse_profiles[1] == trans_profile_2
    # Check that the evaluate method works
    assert np.allclose(summed_trans_profile.evaluate(0, 0), 3.0)


def test_add_transverse_error_if_not_all_transverse_profiles():
    trans_profile_1 = MockTransverseProfile(1.0)
    with pytest.raises(AssertionError):
        trans_profile_1 + 1.0


def test_scale_transverse_profiles():
    # Add the two profiles together
    trans_profile_1 = MockTransverseProfile(1.0)
    scaled_trans_profile = 2.0 * trans_profile_1
    scaled_trans_profile_right = trans_profile_1 * 2.0
    # Check that the result is a ScaledProfile object
    assert isinstance(scaled_trans_profile, ScaledTransverseProfile)
    assert isinstance(scaled_trans_profile_right, ScaledTransverseProfile)
    # Check that the profiles are stored correctly
    assert scaled_trans_profile.transverse_profile == trans_profile_1
    # Check that the evaluate method works
    assert np.allclose(scaled_trans_profile.evaluate(0, 0), 2.0)
    assert np.allclose(scaled_trans_profile.evaluate(0, 0), 2.0)


def test_scale_trans_error_if_not_scalar():
    trans_profile_1 = MockTransverseProfile(1.0)
    with pytest.raises(AssertionError):
        trans_profile_1 * trans_profile_1
    with pytest.raises(AssertionError):
        trans_profile_1 * [1.0, 2.0]<|MERGE_RESOLUTION|>--- conflicted
+++ resolved
@@ -11,6 +11,7 @@
     GaussianLongitudinalProfile,
     LongitudinalProfileFromData,
     SuperGaussianLongitudinalProfile,
+    LongitudinalProfileFromData,
 )
 from lasy.profiles.profile import Profile, ScaledProfile, SummedProfile
 from lasy.profiles.transverse import (
@@ -154,14 +155,14 @@
 
     wavelength = 800e-9
     tau_fwhm = 30.0e-15
-    omega_fwhm = 4 * np.log(2) / tau_fwhm  # Assumes fully-compressed
+    omega_fwhm = 4 * np.log(2) / tau_fwhm # Assumes fully-compressed
     t_peak = 1.0 * tau_fwhm
     cep_phase = 0.5 * np.pi
     omega_0 = 2.0 * np.pi * c / wavelength
 
     t = np.linspace(t_peak - 4 * tau_fwhm, t_peak + 4 * tau_fwhm, npoints)
     omega = np.linspace(omega_0 - 4 * omega_fwhm, omega_0 + 4 * omega_fwhm, npoints)
-    wavelength = 2.0 * np.pi * c / omega
+    wavelength = 2. * np.pi * c / omega
 
     # GaussianLongitudinalProfile
     print("GaussianLongitudinalProfile")
@@ -242,16 +243,9 @@
     print("LongitudinalProfileFromData")
     data = {}
     data["datatype"] = "spectral"
-<<<<<<< HEAD
-    data["dt"] = np.abs(t[1]-t[0])
     Gamma = 2 * np.log(2) / tau_fwhm**2 # Generate spectral data assuming unchirped Gaussian
-=======
-    Gamma = (
-        2 * np.log(2) / tau_fwhm**2
-    )  # Generate spectral data assuming unchirped Gaussian
->>>>>>> 8dfae343
     spectral_intensity = np.exp(-((omega - omega_0) ** 2) / (4.0 * Gamma))
-
+    
     print("Case 1: monotonically increasing spectral data")
     data["axis"] = wavelength
     data["intensity"] = spectral_intensity
@@ -268,7 +262,7 @@
     print("t_peak_th = ", t_peak)
     print("t_peak = ", t_peak_gaussian_data)
     assert np.abs(t_peak_gaussian_data - t_peak) / t_peak < 0.01
-
+    
     print("Case 2: monotonically decreasing spectral data")
     data["axis"] = wavelength[::-1]
     data["intensity"] = spectral_intensity[::-1]
@@ -285,7 +279,7 @@
     print("t_peak_th = ", t_peak)
     print("t_peak = ", t_peak_gaussian_data)
     assert np.abs(t_peak_gaussian_data - t_peak) / t_peak < 0.01
-
+    
 
 def test_profile_gaussian_3d_cartesian(gaussian):
     # - 3D Cartesian case
