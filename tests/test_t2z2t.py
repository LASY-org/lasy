# -*- coding: utf-8 -*-

import pytest

import numpy as np
from lasy.laser import Laser
from lasy.profiles.gaussian_profile import GaussianProfile
from lasy.utils.laser_utils import import_from_z, export_to_z
from scipy.constants import c


@pytest.fixture(scope="function")
def gaussian():
    # Cases with Gaussian laser
    wavelength = 0.8e-6
    pol = (1, 0)
    laser_energy = 1.0  # J
    t_peak = 0.0e-15  # s
    tau = 200.0e-15  # s
    w0 = 5.0e-6  # m
    profile = GaussianProfile(wavelength, pol, laser_energy, w0, tau, t_peak)

    return profile


def get_laser_z_analytic(profile, z_axis, r_axis):
    w0 = profile.trans_profile.w0
    tau = profile.long_profile.tau
    omega0 = profile.long_profile.omega0
    k0 = omega0 / c
    lambda0 = 2 * np.pi / k0

    L_Ray = np.pi * w0**2 / lambda0
    z_axis_2d = z_axis[None, :]
    r_axis_2d = r_axis[:, None]
    w0_z = w0 * np.sqrt(1 + (z_axis_2d / L_Ray) ** 2)
    R_z_inv = z_axis_2d / (z_axis_2d**2 + L_Ray**2)
    phi_gouy = np.arctan2(z_axis_2d, L_Ray)

    Field = (
        w0
        / w0_z
        * np.exp(-(r_axis_2d**2) / w0_z**2)
        * np.exp(-(z_axis_2d**2) / (c * tau) ** 2)
        * np.exp(1j * (k0 * r_axis_2d**2 * R_z_inv / 2 - phi_gouy))
    )

    return Field


def check_correctness(laser_t_in, laser_t_out, laser_z_analytic, z_axis):
    laser_z = export_to_z(laser_t_in.dim, laser_t_in.grid, laser_t_in.profile.omega0)
<<<<<<< HEAD
    import_from_z(laser_t_out.dim, laser_t_out.grid, laser_t_out.profile.omega0,
                  laser_z, z_axis)
=======
    import_from_z(
        laser_t_out.dim, laser_t_out.grid, laser_t_out.profile.omega0, laser_z, z_axis
    )
>>>>>>> 7e005917

    ind0 = laser_t_in.grid.field.shape[0] // 2 - 1

    laser_t_in_2d = laser_t_in.grid.field[ind0]
    laser_t_out_2d = laser_t_out.grid.field[ind0]
    laser_z_2d = laser_z[ind0]

    assert np.allclose(laser_t_in_2d, laser_t_out_2d, atol=2e-7, rtol=0)

    assert np.allclose(laser_z_2d, laser_z_analytic, atol=1e-3, rtol=0)


def test_RT_case(gaussian):
    dim = "rt"
    w0 = gaussian.trans_profile.w0
    tau = gaussian.long_profile.tau
    lo = (0, -3.5 * tau)
    hi = (5 * w0, 3.5 * tau)
    npoints = (128, 65)

    laser_t_in = Laser(dim, lo, hi, npoints, gaussian)
    laser_t_out = Laser(dim, lo, hi, npoints, gaussian)
    laser_t_in.normalize(1.0, "field")
    laser_t_out.normalize(1.0, "field")

    t_axis = laser_t_in.grid.axes[-1]
    r_axis = laser_t_in.grid.axes[0]
    z_axis = t_axis * c

    laser_z_analytic = get_laser_z_analytic(gaussian, z_axis, r_axis)

    check_correctness(laser_t_in, laser_t_out, laser_z_analytic, z_axis)


def test_3D_case(gaussian):
    # - 3D case
    dim = "xyt"
    w0 = gaussian.trans_profile.w0
    tau = gaussian.long_profile.tau
    lo = (-5 * w0, -5 * w0, -3.5 * tau)
    hi = (5 * w0, 5 * w0, 3.5 * tau)
    npoints = (160, 160, 65)

    laser_t_in = Laser(dim, lo, hi, npoints, gaussian)
    laser_t_out = Laser(dim, lo, hi, npoints, gaussian)
    laser_t_in.normalize(1.0, "field")
    laser_t_out.normalize(1.0, "field")

    t_axis = laser_t_in.grid.axes[-1]
    r_axis = np.abs(laser_t_in.grid.axes[1])
    z_axis = t_axis * c

    laser_z_analytic = get_laser_z_analytic(gaussian, z_axis, r_axis)

    check_correctness(laser_t_in, laser_t_out, laser_z_analytic, z_axis)<|MERGE_RESOLUTION|>--- conflicted
+++ resolved
@@ -50,14 +50,9 @@
 
 def check_correctness(laser_t_in, laser_t_out, laser_z_analytic, z_axis):
     laser_z = export_to_z(laser_t_in.dim, laser_t_in.grid, laser_t_in.profile.omega0)
-<<<<<<< HEAD
-    import_from_z(laser_t_out.dim, laser_t_out.grid, laser_t_out.profile.omega0,
-                  laser_z, z_axis)
-=======
     import_from_z(
         laser_t_out.dim, laser_t_out.grid, laser_t_out.profile.omega0, laser_z, z_axis
     )
->>>>>>> 7e005917
 
     ind0 = laser_t_in.grid.field.shape[0] // 2 - 1
 
