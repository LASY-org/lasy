--- conflicted
+++ resolved
@@ -84,7 +84,6 @@
     E_before = laser.grid.get_temporal_field()
     laser.apply_optics(dazzler)
     E_after = laser.grid.get_temporal_field()
-<<<<<<< HEAD
     # Extract peak field before dazzler
     E0 = abs(E_before[50,50]).max()
 
@@ -93,15 +92,6 @@
     # assumption t >> tau^4/tod, so we only compare the data in this region
     E_compare = abs( E_after[50, 50, t>t_peak + 2*tau**4/tod] ) # On-axis field
     t = t[t>t_peak + 2*tau**4/tod]
-=======
-
-    # Only compare data in the post-pulse region (t>t_peak+tau),
-    # where the stationary phase approximation is valid
-    E_compare = abs(E_after[50, 50, t > t_peak + tau])
-    t = t[t > t_peak + tau]
-
-    E0 = abs(E_before[50, 50]).max()
->>>>>>> 0bcf941f
     prediction = abs(
         2
         * E0
@@ -116,10 +106,5 @@
     )
 
     # Compare the on-axis field with the analytical formula
-<<<<<<< HEAD
     tol = 2.4e-2
-    assert np.all( abs(E_compare - prediction)/abs(E0) < tol )
-=======
-    tol = 3e-2
-    assert np.all(abs(E_compare - prediction) / abs(E0) < tol)
->>>>>>> 0bcf941f
+    assert np.all( abs(E_compare - prediction)/abs(E0) < tol )