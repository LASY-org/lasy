--- conflicted
+++ resolved
@@ -59,18 +59,6 @@
 
 After successful installation, you can run the unit tests:
 ```bash
-<<<<<<< HEAD
-python setup.py install
-python examples/test.py
-```
-## Creating Documentation
-Install sphinx (https://www.sphinx-doc.org/en/master/usage/installation.html)
-
-```bash
-$ pip install sphinx-rtd-theme
-$ cd docs
-$ make html
-=======
 # Run all tests
 python3 -m pytest tests/
 
@@ -82,5 +70,12 @@
 
 # Run all tests, do not capture "print" output and be verbose
 python3 -m pytest -s -vvvv tests/
->>>>>>> 8d3e2e99
+```
+## Creating Documentation
+Install sphinx (https://www.sphinx-doc.org/en/master/usage/installation.html)
+
+```bash
+$ pip install sphinx-rtd-theme
+$ cd docs
+$ make html
 ```