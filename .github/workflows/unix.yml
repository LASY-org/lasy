name: Unix

on: [push, pull_request]

concurrency:
  group: ${{ github.ref }}-${{ github.head_ref }}-unix
  cancel-in-progress: true

jobs:
  unittest:
    strategy:
      matrix:
        os: [ubuntu-latest]
    runs-on: ${{ matrix.os }}

    steps:
    - uses: actions/checkout@v2

    - name: Install dependencies
      run: |
<<<<<<< HEAD
        conda install -y -c conda-forge mamba
        mamba install -y -c conda-forge python=${{ matrix.python-version }} openpmd-viewer pyflakes pytest
        mamba env update --name testing --file conda.yml
=======
        python3 -m pip install -U pip
        python3 -m pip install -r requirements.txt
        python3 -m pip install -r tests/requirements.txt
>>>>>>> 0f820f55

    - name: Install
      run: python -m pip install -v .

    - name: Run Unit Tests
      run: python -m pytest tests/

    - name: Run Examples
      run: |
        cd examples
        python test.py

  pyflakes:
    runs-on: ubuntu-latest
    steps:
    - uses: actions/checkout@v2
    - name: Install dependencies
      run: python3 -m pip install -U pyflakes
    - name: pyflakes
      run: python -m pyflakes lasy<|MERGE_RESOLUTION|>--- conflicted
+++ resolved
@@ -18,15 +18,9 @@
 
     - name: Install dependencies
       run: |
-<<<<<<< HEAD
-        conda install -y -c conda-forge mamba
-        mamba install -y -c conda-forge python=${{ matrix.python-version }} openpmd-viewer pyflakes pytest
-        mamba env update --name testing --file conda.yml
-=======
         python3 -m pip install -U pip
         python3 -m pip install -r requirements.txt
         python3 -m pip install -r tests/requirements.txt
->>>>>>> 0f820f55
 
     - name: Install
       run: python -m pip install -v .
